from __future__ import annotations as _annotations

import base64
import re
from collections.abc import AsyncIterator, Sequence
from contextlib import asynccontextmanager
from copy import deepcopy
from dataclasses import dataclass, field, replace
from datetime import datetime
from typing import Annotated, Any, Literal, Protocol, Union, cast, overload
from uuid import uuid4

import httpx
import pydantic
from google.genai.types import GenerateContentConfigDict, SafetySettingDict
from httpx import Response as HTTPResponse
from typing_extensions import NotRequired, TypedDict, assert_never, deprecated

from pydantic_ai.providers import Provider, infer_provider

from .. import UnexpectedModelBehavior, UserError, _utils, usage
from ..messages import (
    AudioUrl,
    BinaryContent,
    DocumentUrl,
    ImageUrl,
    ModelMessage,
    ModelRequest,
    ModelResponse,
    ModelResponsePart,
    ModelResponseStreamEvent,
    RetryPromptPart,
    SystemPromptPart,
    TextPart,
    ToolCallPart,
    ToolReturnPart,
    UserPromptPart,
)
from ..settings import ModelSettings
from ..tools import ToolDefinition
from . import (
    Model,
    ModelRequestParameters,
    StreamedResponse,
    cached_async_http_client,
    check_allow_model_requests,
    get_user_agent,
)

try:
    from google import genai
    from google.genai.types import FunctionDeclarationDict, GenerateContentResponse
except ImportError as _import_error:
    raise ImportError(
        'Please install `google-genai` to use the Gemini model, '
        'you can use the `gemini` optional group — `pip install "pydantic-ai-slim[gemini]"`'
    ) from _import_error

LatestGeminiModelNames = Literal[
    'gemini-1.5-flash',
    'gemini-1.5-flash-8b',
    'gemini-1.5-pro',
    'gemini-1.0-pro',
    'gemini-2.0-flash-exp',
    'gemini-2.0-flash-thinking-exp-01-21',
    'gemini-exp-1206',
    'gemini-2.0-flash',
    'gemini-2.0-flash-lite-preview-02-05',
    'gemini-2.0-pro-exp-02-05',
    'gemini-2.5-pro-exp-03-25',
]
"""Latest Gemini models."""

GeminiModelName = Union[str, LatestGeminiModelNames]
"""Possible Gemini model names.

Since Gemini supports a variety of date-stamped models, we explicitly list the latest models but
allow any name in the type hints.
See [the Gemini API docs](https://ai.google.dev/gemini-api/docs/models/gemini#model-variations) for a full list.
"""


class GeminiModelSettings(ModelSettings):
    """Settings used for a Gemini model request.

    ALL FIELDS MUST BE `gemini_` PREFIXED SO YOU CAN MERGE THEM WITH OTHER MODELS.
    """

    gemini_safety_settings: list[SafetySettingDict]


@dataclass(init=False)
class GeminiModel(Model):
    """A model that uses Gemini via `generativelanguage.googleapis.com` API.

    This is implemented from scratch rather than using a dedicated SDK, good API documentation is
    available [here](https://ai.google.dev/api).

    Apart from `__init__`, all methods are private or match those of the base class.
    """

    client: genai.Client = field(repr=False)

    _model_name: GeminiModelName = field(repr=False)
    _provider: Provider[genai.Client] = field(repr=False)
    _url: str | None = field(repr=False)
    _system: str = field(default='gemini', repr=False)

    @overload
    @deprecated(
        'Use `pydantic_ai.providers.google.GoogleProvider` instead of `GoogleGLAProvider` or `GoogleVertexProvider`.'
    )
    def __init__(
        self,
        model_name: GeminiModelName,
        *,
        provider: Provider[httpx.AsyncClient],
    ) -> None: ...

    @overload
    def __init__(
        self,
        model_name: GeminiModelName,
        *,
        provider: Literal['google-gla', 'google-vertex'] | Provider[genai.Client] = 'google-gla',
    ) -> None: ...

    def __init__(
        self,
        model_name: GeminiModelName,
        *,
        provider: Literal['google-gla', 'google-vertex']
        | Provider[httpx.AsyncClient]
        | Provider[genai.Client] = 'google-gla',
    ):
        """Initialize a Gemini model.

        Args:
            model_name: The name of the model to use.
            provider: The provider to use for authentication and API access. Can be either the string
                'google-gla' or 'google-vertex' or an instance of `Provider[httpx.AsyncClient]`.
                If not provided, a new provider will be created using the other parameters.
        """
        self._model_name = model_name

        if isinstance(provider, str):
            provider = infer_provider(provider)
        if isinstance(provider.client, httpx.AsyncClient):
            raise UserError('Use `GoogleProvider` instead of `GoogleGLAProvider` or `GoogleVertexProvider`.')
        provider = cast(Provider[genai.Client], provider)

        self._provider = provider
        self._system = provider.name
        self.client = provider.client

    @property
    def base_url(self) -> str:
        return self._provider.base_url

    async def request(
        self,
        messages: list[ModelMessage],
        model_settings: ModelSettings | None,
        model_request_parameters: ModelRequestParameters,
    ) -> tuple[ModelResponse, usage.Usage]:
        check_allow_model_requests()
        async with self._make_request(
            messages, False, cast(GeminiModelSettings, model_settings or {}), model_request_parameters
        ) as http_response:
            data = await http_response.aread()
            response = _gemini_response_ta.validate_json(data)
        return self._process_response(response), _metadata_as_usage(response)

    @asynccontextmanager
    async def request_stream(
        self,
        messages: list[ModelMessage],
        model_settings: ModelSettings | None,
        model_request_parameters: ModelRequestParameters,
    ) -> AsyncIterator[StreamedResponse]:
        check_allow_model_requests()
        async with self._make_request(
            messages, True, cast(GeminiModelSettings, model_settings or {}), model_request_parameters
        ) as http_response:
            yield await self._process_streamed_response(http_response)

    def customize_request_parameters(self, model_request_parameters: ModelRequestParameters) -> ModelRequestParameters:
        def _customize_tool_def(t: ToolDefinition):
            return replace(t, parameters_json_schema=_GeminiJsonSchema(t.parameters_json_schema).simplify())

        return ModelRequestParameters(
            function_tools=[_customize_tool_def(tool) for tool in model_request_parameters.function_tools],
            allow_text_result=model_request_parameters.allow_text_result,
            result_tools=[_customize_tool_def(tool) for tool in model_request_parameters.result_tools],
        )

    @property
    def model_name(self) -> GeminiModelName:
        """The model name."""
        return self._model_name

    @property
    def system(self) -> str:
        """The system / model provider."""
        return self._system

    def _get_tools(self, model_request_parameters: ModelRequestParameters) -> _GeminiTools | None:
        tools = [_function_from_abstract_tool(t) for t in model_request_parameters.function_tools]
        if model_request_parameters.result_tools:
            tools += [_function_from_abstract_tool(t) for t in model_request_parameters.result_tools]
        return _GeminiTools(function_declarations=tools) if tools else None

    def _get_tool_config(
        self, model_request_parameters: ModelRequestParameters, tools: _GeminiTools | None
    ) -> _GeminiToolConfig | None:
        if model_request_parameters.allow_text_result:
            return None
        elif tools:
            return _tool_config([t['name'] for t in tools['function_declarations']])
        else:
            return _tool_config([])

    @asynccontextmanager
    async def _make_request(
        self,
        messages: list[ModelMessage],
        streamed: bool,
        model_settings: GeminiModelSettings,
        model_request_parameters: ModelRequestParameters,
    ) -> AsyncIterator[HTTPResponse]:
        tools = self._get_tools(model_request_parameters)
        tool_config = self._get_tool_config(model_request_parameters, tools)
        sys_prompt_parts, contents = await self._message_to_gemini_content(messages)

        request_data = _GeminiRequest(contents=contents)
        if sys_prompt_parts:
            request_data['system_instruction'] = _GeminiTextContent(role='user', parts=sys_prompt_parts)
        if tools is not None:
            request_data['tools'] = tools
        if tool_config is not None:
            request_data['tool_config'] = tool_config

        try:
            await self.client.aio.models.generate_content(
                model=self._model_name,
                contents=...,
                config=GenerateContentConfigDict(
                    http_options={'headers': {'Content-Type': 'application/json', 'User-Agent': get_user_agent()}},
                    system_instruction=sys_prompt_parts,
                    temperature=model_settings.get('temperature'),
                    top_p=model_settings.get('top_p'),
                    max_output_tokens=model_settings.get('max_tokens'),
                    presence_penalty=model_settings.get('presence_penalty'),
                    frequency_penalty=model_settings.get('frequency_penalty'),
                    safety_settings=model_settings.get('gemini_safety_settings'),
                ),
            )
        except Exception as e:
            raise e

        # async with self.client.stream(
        #     'POST',
        #     url,
        #     content=request_json,
        #     headers=headers,
        #     timeout=model_settings.get('timeout', USE_CLIENT_DEFAULT),
        # ) as r:
        #     if (status_code := r.status_code) != 200:
        #         await r.aread()
        #         if status_code >= 400:
        #             raise ModelHTTPError(status_code=status_code, model_name=self.model_name, body=r.text)
        #         raise UnexpectedModelBehavior(f'Unexpected response from gemini {status_code}', r.text)
        #     yield r

    def _process_response(self, response: _GeminiResponse) -> ModelResponse:
        if len(response['candidates']) != 1:
            raise UnexpectedModelBehavior('Expected exactly one candidate in Gemini response')
        if 'content' not in response['candidates'][0]:
            if response['candidates'][0].get('finish_reason') == 'SAFETY':
                raise UnexpectedModelBehavior('Safety settings triggered', str(response))
            else:
                raise UnexpectedModelBehavior('Content field missing from Gemini response', str(response))
        parts = response['candidates'][0]['content']['parts']
        return _process_response_from_parts(parts, model_name=response.get('model_version', self._model_name))

    async def _process_streamed_response(self, http_response: HTTPResponse) -> StreamedResponse:
        """Process a streamed response, and prepare a streaming response to return."""
        aiter_bytes = http_response.aiter_bytes()
        start_response: _GeminiResponse | None = None
        content = bytearray()

        async for chunk in aiter_bytes:
            content.extend(chunk)
            responses = _gemini_streamed_response_ta.validate_json(
                _ensure_decodeable(content),
                experimental_allow_partial='trailing-strings',
            )
            if responses:
                last = responses[-1]
                if last['candidates'] and last['candidates'][0].get('content', {}).get('parts'):
                    start_response = last
                    break

        if start_response is None:
            raise UnexpectedModelBehavior('Streamed response ended without content or tool calls')

        return GeminiStreamedResponse(_model_name=self._model_name, _content=content, _stream=aiter_bytes)

    @classmethod
    async def _message_to_gemini_content(
        cls, messages: list[ModelMessage]
    ) -> tuple[list[_GeminiTextPart], list[_GeminiContent]]:
        sys_prompt_parts: list[_GeminiTextPart] = []
        contents: list[_GeminiContent] = []
        for m in messages:
            if isinstance(m, ModelRequest):
                message_parts: list[_GeminiPartUnion] = []

                for part in m.parts:
                    if isinstance(part, SystemPromptPart):
                        sys_prompt_parts.append(_GeminiTextPart(text=part.content))
                    elif isinstance(part, UserPromptPart):
                        message_parts.extend(await cls._map_user_prompt(part))
                    elif isinstance(part, ToolReturnPart):
                        message_parts.append(_response_part_from_response(part.tool_name, part.model_response_object()))
                    elif isinstance(part, RetryPromptPart):
                        if part.tool_name is None:
                            message_parts.append(_GeminiTextPart(text=part.model_response()))
                        else:
                            response = {'call_error': part.model_response()}
                            message_parts.append(_response_part_from_response(part.tool_name, response))
                    else:
                        assert_never(part)

                if message_parts:
                    contents.append(_GeminiContent(role='user', parts=message_parts))
            elif isinstance(m, ModelResponse):
                contents.append(_content_model_response(m))
            else:
                assert_never(m)

        return sys_prompt_parts, contents

    @staticmethod
    async def _map_user_prompt(part: UserPromptPart) -> list[_GeminiPartUnion]:
        if isinstance(part.content, str):
            return [{'text': part.content}]
        else:
            content: list[_GeminiPartUnion] = []
            for item in part.content:
                if isinstance(item, str):
                    content.append({'text': item})
                elif isinstance(item, BinaryContent):
                    base64_encoded = base64.b64encode(item.data).decode('utf-8')
                    content.append(
                        _GeminiInlineDataPart(inline_data={'data': base64_encoded, 'mime_type': item.media_type})
                    )
                elif isinstance(item, (AudioUrl, ImageUrl, DocumentUrl)):
                    client = cached_async_http_client()
                    response = await client.get(item.url, follow_redirects=True)
                    response.raise_for_status()
                    mime_type = response.headers['Content-Type'].split(';')[0]
                    inline_data = _GeminiInlineDataPart(
                        inline_data={'data': base64.b64encode(response.content).decode('utf-8'), 'mime_type': mime_type}
                    )
                    content.append(inline_data)
                else:
                    assert_never(item)
        return content


class AuthProtocol(Protocol):
    """Abstract definition for Gemini authentication."""

    async def headers(self) -> dict[str, str]: ...


@dataclass
class ApiKeyAuth:
    """Authentication using an API key for the `X-Goog-Api-Key` header."""

    api_key: str

    async def headers(self) -> dict[str, str]:
        # https://cloud.google.com/docs/authentication/api-keys-use#using-with-rest
        return {'X-Goog-Api-Key': self.api_key}


@dataclass
class GeminiStreamedResponse(StreamedResponse):
    """Implementation of `StreamedResponse` for the Gemini model."""

    _model_name: GeminiModelName
    _content: bytearray
    _stream: AsyncIterator[bytes]
    _timestamp: datetime = field(default_factory=_utils.now_utc, init=False)

    async def _get_event_iterator(self) -> AsyncIterator[ModelResponseStreamEvent]:
        async for gemini_response in self._get_gemini_responses():
            candidate = gemini_response['candidates'][0]
            if 'content' not in candidate:
                raise UnexpectedModelBehavior('Streamed response has no content field')
            gemini_part: _GeminiPartUnion
            for gemini_part in candidate['content']['parts']:
                if 'text' in gemini_part:
                    # Using vendor_part_id=None means we can produce multiple text parts if their deltas are sprinkled
                    # amongst the tool call deltas
                    yield self._parts_manager.handle_text_delta(vendor_part_id=None, content=gemini_part['text'])

                elif 'function_call' in gemini_part:
                    # Here, we assume all function_call parts are complete and don't have deltas.
                    # We do this by assigning a unique randomly generated "vendor_part_id".
                    # We need to confirm whether this is actually true, but if it isn't, we can still handle it properly
                    # it would just be a bit more complicated. And we'd need to confirm the intended semantics.
                    maybe_event = self._parts_manager.handle_tool_call_delta(
                        vendor_part_id=uuid4(),
                        tool_name=gemini_part['function_call']['name'],
                        args=gemini_part['function_call']['args'],
                        tool_call_id=None,
                    )
                    if maybe_event is not None:
                        yield maybe_event
                else:
                    assert 'function_response' in gemini_part, f'Unexpected part: {gemini_part}'

    async def _get_gemini_responses(self) -> AsyncIterator[_GeminiResponse]:
        # This method exists to ensure we only yield completed items, so we don't need to worry about
        # partial gemini responses, which would make everything more complicated

        gemini_responses: list[_GeminiResponse] = []
        current_gemini_response_index = 0
        # Right now, there are some circumstances where we will have information that could be yielded sooner than it is
        # But changing that would make things a lot more complicated.
        async for chunk in self._stream:
            self._content.extend(chunk)

            gemini_responses = _gemini_streamed_response_ta.validate_json(
                _ensure_decodeable(self._content),
                experimental_allow_partial='trailing-strings',
            )

            # The idea: yield only up to the latest response, which might still be partial.
            # Note that if the latest response is complete, we could yield it immediately, but there's not a good
            # allow_partial API to determine if the last item in the list is complete.
            responses_to_yield = gemini_responses[:-1]
            for r in responses_to_yield[current_gemini_response_index:]:
                current_gemini_response_index += 1
                self._usage += _metadata_as_usage(r)
                yield r

        # Now yield the final response, which should be complete
        if gemini_responses:
            r = gemini_responses[-1]
            self._usage += _metadata_as_usage(r)
            yield r

    @property
    def model_name(self) -> GeminiModelName:
        """Get the model name of the response."""
        return self._model_name

    @property
    def timestamp(self) -> datetime:
        """Get the timestamp of the response."""
        return self._timestamp


# We use typed dicts to define the Gemini API response schema
# once Pydantic partial validation supports, dataclasses, we could revert to using them
# TypeAdapters take care of validation and serialization


@pydantic.with_config(pydantic.ConfigDict(defer_build=True))
class _GeminiRequest(TypedDict):
    """Schema for an API request to the Gemini API.

    See <https://ai.google.dev/api/generate-content#request-body> for API docs.
    """

    contents: list[_GeminiContent]
    tools: NotRequired[_GeminiTools]
    tool_config: NotRequired[_GeminiToolConfig]
    safety_settings: NotRequired[list[SafetySettingDict]]
    # we don't implement `generationConfig`, instead we use a named tool for the response
    system_instruction: NotRequired[_GeminiTextContent]
    """
    Developer generated system instructions, see
    <https://ai.google.dev/gemini-api/docs/system-instructions?lang=rest>
    """
    generation_config: NotRequired[_GeminiGenerationConfig]


class GeminiSafetySettings(TypedDict):
    """Safety settings options for Gemini model request.

    See [Gemini API docs](https://ai.google.dev/gemini-api/docs/safety-settings) for safety category and threshold descriptions.
    For an example on how to use `GeminiSafetySettings`, see [here](../../agents.md#model-specific-settings).
    """

    category: Literal[
        'HARM_CATEGORY_UNSPECIFIED',
        'HARM_CATEGORY_HARASSMENT',
        'HARM_CATEGORY_HATE_SPEECH',
        'HARM_CATEGORY_SEXUALLY_EXPLICIT',
        'HARM_CATEGORY_DANGEROUS_CONTENT',
        'HARM_CATEGORY_CIVIC_INTEGRITY',
    ]
    """
    Safety settings category.
    """

    threshold: Literal[
        'HARM_BLOCK_THRESHOLD_UNSPECIFIED',
        'BLOCK_LOW_AND_ABOVE',
        'BLOCK_MEDIUM_AND_ABOVE',
        'BLOCK_ONLY_HIGH',
        'BLOCK_NONE',
        'OFF',
    ]
    """
    Safety settings threshold.
    """


class _GeminiGenerationConfig(TypedDict, total=False):
    """Schema for an API request to the Gemini API.

    Note there are many additional fields available that have not been added yet.

    See <https://ai.google.dev/api/generate-content#generationconfig> for API docs.
    """

    max_output_tokens: int
    temperature: float
    top_p: float
    presence_penalty: float
    frequency_penalty: float


class _GeminiContent(TypedDict):
    role: Literal['user', 'model']
    parts: list[_GeminiPartUnion]


def _content_model_response(m: ModelResponse) -> _GeminiContent:
    parts: list[_GeminiPartUnion] = []
    for item in m.parts:
        if isinstance(item, ToolCallPart):
            parts.append(_function_call_part_from_call(item))
        elif isinstance(item, TextPart):
            if item.content:
                parts.append(_GeminiTextPart(text=item.content))
        else:
            assert_never(item)
    return _GeminiContent(role='model', parts=parts)


class _GeminiTextPart(TypedDict):
    text: str


class _GeminiInlineData(TypedDict):
    data: str
    mime_type: Annotated[str, pydantic.Field(alias='mimeType')]


class _GeminiInlineDataPart(TypedDict):
    """See <https://ai.google.dev/api/caching#Blob>."""

    inline_data: Annotated[_GeminiInlineData, pydantic.Field(alias='inlineData')]


class _GeminiFileData(TypedDict):
    """See <https://ai.google.dev/api/caching#FileData>."""

    file_uri: Annotated[str, pydantic.Field(alias='fileUri')]
    mime_type: Annotated[str, pydantic.Field(alias='mimeType')]


class _GeminiFileDataPart(TypedDict):
    file_data: Annotated[_GeminiFileData, pydantic.Field(alias='fileData')]


class _GeminiFunctionCallPart(TypedDict):
    function_call: Annotated[_GeminiFunctionCall, pydantic.Field(alias='functionCall')]


def _function_call_part_from_call(tool: ToolCallPart) -> _GeminiFunctionCallPart:
    return _GeminiFunctionCallPart(function_call=_GeminiFunctionCall(name=tool.tool_name, args=tool.args_as_dict()))


def _process_response_from_parts(
    parts: Sequence[_GeminiPartUnion], model_name: GeminiModelName, timestamp: datetime | None = None
) -> ModelResponse:
    items: list[ModelResponsePart] = []
    for part in parts:
        if 'text' in part:
            items.append(TextPart(content=part['text']))
        elif 'function_call' in part:
            items.append(ToolCallPart(tool_name=part['function_call']['name'], args=part['function_call']['args']))
        elif 'function_response' in part:
            raise UnexpectedModelBehavior(
                f'Unsupported response from Gemini, expected all parts to be function calls or text, got: {part!r}'
            )
    return ModelResponse(parts=items, model_name=model_name, timestamp=timestamp or _utils.now_utc())


class _GeminiFunctionCall(TypedDict):
    """See <https://ai.google.dev/api/caching#FunctionCall>."""

    name: str
    args: dict[str, Any]


class _GeminiFunctionResponsePart(TypedDict):
    function_response: Annotated[_GeminiFunctionResponse, pydantic.Field(alias='functionResponse')]


def _response_part_from_response(name: str, response: dict[str, Any]) -> _GeminiFunctionResponsePart:
    return _GeminiFunctionResponsePart(function_response=_GeminiFunctionResponse(name=name, response=response))


class _GeminiFunctionResponse(TypedDict):
    """See <https://ai.google.dev/api/caching#FunctionResponse>."""

    name: str
    response: dict[str, Any]


def _part_discriminator(v: Any) -> str:
    if isinstance(v, dict):
        if 'text' in v:
            return 'text'
        elif 'inlineData' in v:
            return 'inline_data'
        elif 'fileData' in v:
            return 'file_data'
        elif 'functionCall' in v or 'function_call' in v:
            return 'function_call'
        elif 'functionResponse' in v or 'function_response' in v:
            return 'function_response'
    return 'text'


# See <https://ai.google.dev/api/caching#Part>
# we don't currently support other part types
# TODO discriminator
_GeminiPartUnion = Annotated[
    Union[
        Annotated[_GeminiTextPart, pydantic.Tag('text')],
        Annotated[_GeminiFunctionCallPart, pydantic.Tag('function_call')],
        Annotated[_GeminiFunctionResponsePart, pydantic.Tag('function_response')],
        Annotated[_GeminiInlineDataPart, pydantic.Tag('inline_data')],
        Annotated[_GeminiFileDataPart, pydantic.Tag('file_data')],
    ],
    pydantic.Discriminator(_part_discriminator),
]


class _GeminiTextContent(TypedDict):
    role: Literal['user', 'model']
    parts: list[_GeminiTextPart]


class _GeminiTools(TypedDict):
    function_declarations: list[Annotated[_GeminiFunction, pydantic.Field(alias='functionDeclarations')]]


class _GeminiFunction(TypedDict):
    name: str
    description: str
    parameters: NotRequired[dict[str, Any]]
    """
    ObjectJsonSchema isn't really true since Gemini only accepts a subset of JSON Schema
    <https://ai.google.dev/gemini-api/docs/function-calling#function_declarations>
    and
    <https://ai.google.dev/api/caching#FunctionDeclaration>
    """


<<<<<<< HEAD
def _function_from_abstract_tool(tool: ToolDefinition) -> FunctionDeclarationDict:
    json_schema = _GeminiJsonSchema(tool.parameters_json_schema).simplify()
    f = FunctionDeclarationDict(name=tool.name, description=tool.description)
=======
def _function_from_abstract_tool(tool: ToolDefinition) -> _GeminiFunction:
    json_schema = tool.parameters_json_schema
    f = _GeminiFunction(name=tool.name, description=tool.description)
>>>>>>> a9657ebe
    if json_schema.get('properties'):
        f['parameters'] = json_schema
    return f


class _GeminiToolConfig(TypedDict):
    function_calling_config: _GeminiFunctionCallingConfig


def _tool_config(function_names: list[str]) -> _GeminiToolConfig:
    return _GeminiToolConfig(
        function_calling_config=_GeminiFunctionCallingConfig(mode='ANY', allowed_function_names=function_names)
    )


class _GeminiFunctionCallingConfig(TypedDict):
    mode: Literal['ANY', 'AUTO']
    allowed_function_names: list[str]


@pydantic.with_config(pydantic.ConfigDict(defer_build=True))
class _GeminiResponse(TypedDict):
    """Schema for the response from the Gemini API.

    See <https://ai.google.dev/api/generate-content#v1beta.GenerateContentResponse>
    and <https://cloud.google.com/vertex-ai/docs/reference/rest/v1/GenerateContentResponse>
    """

    candidates: list[_GeminiCandidates]
    # usageMetadata appears to be required by both APIs but is omitted when streaming responses until the last response
    usage_metadata: NotRequired[Annotated[_GeminiUsageMetaData, pydantic.Field(alias='usageMetadata')]]
    prompt_feedback: NotRequired[Annotated[_GeminiPromptFeedback, pydantic.Field(alias='promptFeedback')]]
    model_version: NotRequired[Annotated[str, pydantic.Field(alias='modelVersion')]]


class _GeminiCandidates(TypedDict):
    """See <https://ai.google.dev/api/generate-content#v1beta.Candidate>."""

    content: NotRequired[_GeminiContent]
    finish_reason: NotRequired[Annotated[Literal['STOP', 'MAX_TOKENS', 'SAFETY'], pydantic.Field(alias='finishReason')]]
    """
    See <https://ai.google.dev/api/generate-content#FinishReason>, lots of other values are possible,
    but let's wait until we see them and know what they mean to add them here.
    """
    avg_log_probs: NotRequired[Annotated[float, pydantic.Field(alias='avgLogProbs')]]
    index: NotRequired[int]
    safety_ratings: NotRequired[Annotated[list[_GeminiSafetyRating], pydantic.Field(alias='safetyRatings')]]


class _GeminiUsageMetaData(TypedDict, total=False):
    """See <https://ai.google.dev/api/generate-content#FinishReason>.

    The docs suggest all fields are required, but some are actually not required, so we assume they are all optional.
    """

    prompt_token_count: Annotated[int, pydantic.Field(alias='promptTokenCount')]
    candidates_token_count: NotRequired[Annotated[int, pydantic.Field(alias='candidatesTokenCount')]]
    total_token_count: Annotated[int, pydantic.Field(alias='totalTokenCount')]
    cached_content_token_count: NotRequired[Annotated[int, pydantic.Field(alias='cachedContentTokenCount')]]


def _metadata_as_usage(response: _GeminiResponse) -> usage.Usage:
    metadata = response.get('usage_metadata')
    if metadata is None:
        return usage.Usage()
    details: dict[str, int] = {}
    if cached_content_token_count := metadata.get('cached_content_token_count'):
        details['cached_content_token_count'] = cached_content_token_count
    return usage.Usage(
        request_tokens=metadata.get('prompt_token_count', 0),
        response_tokens=metadata.get('candidates_token_count', 0),
        total_tokens=metadata.get('total_token_count', 0),
        details=details,
    )


class _GeminiSafetyRating(TypedDict):
    """See <https://ai.google.dev/gemini-api/docs/safety-settings#safety-filters>."""

    category: Literal[
        'HARM_CATEGORY_HARASSMENT',
        'HARM_CATEGORY_HATE_SPEECH',
        'HARM_CATEGORY_SEXUALLY_EXPLICIT',
        'HARM_CATEGORY_DANGEROUS_CONTENT',
        'HARM_CATEGORY_CIVIC_INTEGRITY',
    ]
    probability: Literal['NEGLIGIBLE', 'LOW', 'MEDIUM', 'HIGH']
    blocked: NotRequired[bool]


class _GeminiPromptFeedback(TypedDict):
    """See <https://ai.google.dev/api/generate-content#v1beta.GenerateContentResponse>."""

    block_reason: Annotated[str, pydantic.Field(alias='blockReason')]
    safety_ratings: Annotated[list[_GeminiSafetyRating], pydantic.Field(alias='safetyRatings')]


_gemini_request_ta = pydantic.TypeAdapter(_GeminiRequest)
_gemini_response_ta = pydantic.TypeAdapter(_GeminiResponse)

# steam requests return a list of https://ai.google.dev/api/generate-content#method:-models.streamgeneratecontent
_gemini_streamed_response_ta = pydantic.TypeAdapter(list[_GeminiResponse], config=pydantic.ConfigDict(defer_build=True))


class _GeminiJsonSchema:
    """Transforms the JSON Schema from Pydantic to be suitable for Gemini.

    Gemini which [supports](https://ai.google.dev/gemini-api/docs/function-calling#function_declarations)
    a subset of OpenAPI v3.0.3.

    Specifically:
    * gemini doesn't allow the `title` keyword to be set
    * gemini doesn't allow `$defs` — we need to inline the definitions where possible
    """

    def __init__(self, schema: _utils.ObjectJsonSchema):
        self.schema = deepcopy(schema)
        self.defs = self.schema.pop('$defs', {})

    def simplify(self) -> dict[str, Any]:
        self._simplify(self.schema, refs_stack=())
        return self.schema

    def _simplify(self, schema: dict[str, Any], refs_stack: tuple[str, ...]) -> None:
        schema.pop('title', None)
        schema.pop('default', None)
        schema.pop('$schema', None)
        schema.pop('exclusiveMaximum', None)
        schema.pop('exclusiveMinimum', None)
        if ref := schema.pop('$ref', None):
            # noinspection PyTypeChecker
            key = re.sub(r'^#/\$defs/', '', ref)
            if key in refs_stack:
                raise UserError('Recursive `$ref`s in JSON Schema are not supported by Gemini')
            refs_stack += (key,)
            schema_def = self.defs[key]
            self._simplify(schema_def, refs_stack)
            schema.update(schema_def)
            return

        if any_of := schema.get('anyOf'):
            for item_schema in any_of:
                self._simplify(item_schema, refs_stack)
            if len(any_of) == 2 and {'type': 'null'} in any_of:
                for item_schema in any_of:
                    if item_schema != {'type': 'null'}:
                        schema.clear()
                        schema.update(item_schema)
                        schema['nullable'] = True
                        return

        type_ = schema.get('type')

        if type_ == 'object':
            self._object(schema, refs_stack)
        elif type_ == 'array':
            return self._array(schema, refs_stack)
        elif type_ == 'string' and (fmt := schema.pop('format', None)):
            description = schema.get('description')
            if description:
                schema['description'] = f'{description} (format: {fmt})'
            else:
                schema['description'] = f'Format: {fmt}'

    def _object(self, schema: dict[str, Any], refs_stack: tuple[str, ...]) -> None:
        ad_props = schema.pop('additionalProperties', None)
        if ad_props:
            raise UserError('Additional properties in JSON Schema are not supported by Gemini')

        if properties := schema.get('properties'):  # pragma: no branch
            for value in properties.values():
                self._simplify(value, refs_stack)

    def _array(self, schema: dict[str, Any], refs_stack: tuple[str, ...]) -> None:
        if prefix_items := schema.get('prefixItems'):
            # TODO I think this not is supported by Gemini, maybe we should raise an error?
            for prefix_item in prefix_items:
                self._simplify(prefix_item, refs_stack)

        if items_schema := schema.get('items'):  # pragma: no branch
            self._simplify(items_schema, refs_stack)


def _ensure_decodeable(content: bytearray) -> bytearray:
    """Trim any invalid unicode point bytes off the end of a bytearray.

    This is necessary before attempting to parse streaming JSON bytes.

    This is a temporary workaround until https://github.com/pydantic/pydantic-core/issues/1633 is resolved
    """
    while True:
        try:
            content.decode()
        except UnicodeDecodeError:
            content = content[:-1]  # this will definitely succeed before we run out of bytes
        else:
            return content<|MERGE_RESOLUTION|>--- conflicted
+++ resolved
@@ -678,15 +678,9 @@
     """
 
 
-<<<<<<< HEAD
 def _function_from_abstract_tool(tool: ToolDefinition) -> FunctionDeclarationDict:
-    json_schema = _GeminiJsonSchema(tool.parameters_json_schema).simplify()
+    json_schema = tool.parameters_json_schema
     f = FunctionDeclarationDict(name=tool.name, description=tool.description)
-=======
-def _function_from_abstract_tool(tool: ToolDefinition) -> _GeminiFunction:
-    json_schema = tool.parameters_json_schema
-    f = _GeminiFunction(name=tool.name, description=tool.description)
->>>>>>> a9657ebe
     if json_schema.get('properties'):
         f['parameters'] = json_schema
     return f

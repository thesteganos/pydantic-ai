from __future__ import annotations as _annotations

import base64
<<<<<<< HEAD
from collections.abc import AsyncIterator, Awaitable
=======
import warnings
from collections.abc import AsyncIterator, Sequence
>>>>>>> 4b4c5f7e
from contextlib import asynccontextmanager
from dataclasses import dataclass, field, replace
from datetime import datetime
from typing import Literal, Union, cast, overload
from uuid import uuid4

import httpx
from google.genai.types import (
    ContentDict,
    ContentUnionDict,
    FunctionCallDict,
    FunctionCallingConfigDict,
    FunctionCallingConfigMode,
    GenerateContentConfigDict,
    Part,
    PartDict,
    SafetySettingDict,
    ToolConfigDict,
    ToolDict,
    ToolListUnionDict,
)
from typing_extensions import assert_never, deprecated

from pydantic_ai.providers import Provider, infer_provider

from .. import UnexpectedModelBehavior, UserError, _utils, usage
from ..messages import (
    AudioUrl,
    BinaryContent,
    DocumentUrl,
    ImageUrl,
    ModelMessage,
    ModelRequest,
    ModelResponse,
    ModelResponsePart,
    ModelResponseStreamEvent,
    RetryPromptPart,
    SystemPromptPart,
    TextPart,
    ToolCallPart,
    ToolReturnPart,
    UserPromptPart,
    VideoUrl,
)
from ..settings import ModelSettings
from ..tools import ToolDefinition
from . import (
    Model,
    ModelRequestParameters,
    StreamedResponse,
    cached_async_http_client,
    check_allow_model_requests,
    get_user_agent,
)
from ._json_schema import JsonSchema, WalkJsonSchema

try:
    from google import genai
    from google.genai.types import FunctionDeclarationDict, GenerateContentResponse
except ImportError as _import_error:
    raise ImportError(
        'Please install `google-genai` to use the Gemini model, '
        'you can use the `gemini` optional group — `pip install "pydantic-ai-slim[gemini]"`'
    ) from _import_error

LatestGeminiModelNames = Literal[
    'gemini-1.5-flash',
    'gemini-1.5-flash-8b',
    'gemini-1.5-pro',
    'gemini-1.0-pro',
    'gemini-2.0-flash-exp',
    'gemini-2.0-flash-thinking-exp-01-21',
    'gemini-exp-1206',
    'gemini-2.0-flash',
    'gemini-2.0-flash-lite-preview-02-05',
    'gemini-2.0-pro-exp-02-05',
    'gemini-2.5-flash-preview-04-17',
    'gemini-2.5-pro-exp-03-25',
    'gemini-2.5-pro-preview-03-25',
]
"""Latest Gemini models."""

GeminiModelName = Union[str, LatestGeminiModelNames]
"""Possible Gemini model names.

Since Gemini supports a variety of date-stamped models, we explicitly list the latest models but
allow any name in the type hints.
See [the Gemini API docs](https://ai.google.dev/gemini-api/docs/models/gemini#model-variations) for a full list.
"""


class GeminiModelSettings(ModelSettings):
    """Settings used for a Gemini model request.

    ALL FIELDS MUST BE `gemini_` PREFIXED SO YOU CAN MERGE THEM WITH OTHER MODELS.
    """

    gemini_safety_settings: list[SafetySettingDict]


@dataclass(init=False)
class GeminiModel(Model):
    """A model that uses Gemini via `generativelanguage.googleapis.com` API.

    This is implemented from scratch rather than using a dedicated SDK, good API documentation is
    available [here](https://ai.google.dev/api).

    Apart from `__init__`, all methods are private or match those of the base class.
    """

    client: genai.Client = field(repr=False)

    _model_name: GeminiModelName = field(repr=False)
    _provider: Provider[genai.Client] = field(repr=False)
    _url: str | None = field(repr=False)
    _system: str = field(default='gemini', repr=False)

    @overload
    @deprecated(
        'Use `pydantic_ai.providers.google.GoogleProvider` instead of `GoogleGLAProvider` or `GoogleVertexProvider`.'
    )
    def __init__(
        self,
        model_name: GeminiModelName,
        *,
        provider: Provider[httpx.AsyncClient],
    ) -> None: ...

    @overload
    def __init__(
        self,
        model_name: GeminiModelName,
        *,
        provider: Literal['google-gla', 'google-vertex'] | Provider[genai.Client] = 'google-gla',
    ) -> None: ...

    def __init__(
        self,
        model_name: GeminiModelName,
        *,
        provider: Literal['google-gla', 'google-vertex']
        | Provider[httpx.AsyncClient]
        | Provider[genai.Client] = 'google-gla',
    ):
        """Initialize a Gemini model.

        Args:
            model_name: The name of the model to use.
            provider: The provider to use for authentication and API access. Can be either the string
                'google-gla' or 'google-vertex' or an instance of `Provider[httpx.AsyncClient]`.
                If not provided, a new provider will be created using the other parameters.
        """
        self._model_name = model_name

        if isinstance(provider, str):
            provider = infer_provider(provider)
        if isinstance(provider.client, httpx.AsyncClient):
            raise UserError('Use `GoogleProvider` instead of `GoogleGLAProvider` or `GoogleVertexProvider`.')
        provider = cast(Provider[genai.Client], provider)

        self._provider = provider
        self._system = provider.name
        self.client = provider.client

    @property
    def base_url(self) -> str:
        return self._provider.base_url

    async def request(
        self,
        messages: list[ModelMessage],
        model_settings: ModelSettings | None,
        model_request_parameters: ModelRequestParameters,
    ) -> tuple[ModelResponse, usage.Usage]:
        check_allow_model_requests()
        model_settings = cast(GeminiModelSettings, model_settings or {})
        response = await self._generate_content(messages, False, model_settings, model_request_parameters)
        return self._process_response(response), _metadata_as_usage(response)

    @asynccontextmanager
    async def request_stream(
        self,
        messages: list[ModelMessage],
        model_settings: ModelSettings | None,
        model_request_parameters: ModelRequestParameters,
    ) -> AsyncIterator[StreamedResponse]:
        check_allow_model_requests()
        model_settings = cast(GeminiModelSettings, model_settings or {})
        response = await self._generate_content(messages, True, model_settings, model_request_parameters)
        yield await self._process_streamed_response(response)

    def customize_request_parameters(self, model_request_parameters: ModelRequestParameters) -> ModelRequestParameters:
        def _customize_tool_def(t: ToolDefinition):
            return replace(t, parameters_json_schema=_GeminiJsonSchema(t.parameters_json_schema).walk())

        return ModelRequestParameters(
            function_tools=[_customize_tool_def(tool) for tool in model_request_parameters.function_tools],
            allow_text_output=model_request_parameters.allow_text_output,
            output_tools=[_customize_tool_def(tool) for tool in model_request_parameters.output_tools],
        )

    @property
    def model_name(self) -> GeminiModelName:
        """The model name."""
        return self._model_name

    @property
    def system(self) -> str:
        """The system / model provider."""
        return self._system

    def _get_tools(self, model_request_parameters: ModelRequestParameters) -> list[ToolDict] | None:
        tools: list[ToolDict] = [
            ToolDict(function_declarations=[_function_declaration_from_tool(t)])
            for t in model_request_parameters.function_tools
        ]
        if model_request_parameters.output_tools:
            tools += [
                ToolDict(function_declarations=[_function_declaration_from_tool(t)])
                for t in model_request_parameters.output_tools
            ]
        breakpoint()
        return tools

    def _get_tool_config(
        self, model_request_parameters: ModelRequestParameters, tools: list[ToolDict] | None
    ) -> ToolConfigDict | None:
        if model_request_parameters.allow_text_output:
            return None
        elif tools:
            return _tool_config([t['name'] for t in tools['function_declarations']])  # type: ignore
        else:
            return _tool_config([])

    @overload
    async def _generate_content(
        self,
        messages: list[ModelMessage],
        stream: Literal[False],
        model_settings: GeminiModelSettings,
        model_request_parameters: ModelRequestParameters,
    ) -> GenerateContentResponse: ...

    @overload
    async def _generate_content(
        self,
        messages: list[ModelMessage],
        stream: Literal[True],
        model_settings: GeminiModelSettings,
        model_request_parameters: ModelRequestParameters,
    ) -> Awaitable[AsyncIterator[GenerateContentResponse]]: ...

    async def _generate_content(
        self,
        messages: list[ModelMessage],
        stream: bool,
        model_settings: GeminiModelSettings,
        model_request_parameters: ModelRequestParameters,
    ) -> GenerateContentResponse | Awaitable[AsyncIterator[GenerateContentResponse]]:
        tools = self._get_tools(model_request_parameters)
        tool_config = self._get_tool_config(model_request_parameters, tools)
        system_instruction, contents = await self._map_messages(messages)

        config = GenerateContentConfigDict(
            http_options={'headers': {'Content-Type': 'application/json', 'User-Agent': get_user_agent()}},
            system_instruction=system_instruction,
            temperature=model_settings.get('temperature'),
            top_p=model_settings.get('top_p'),
            max_output_tokens=model_settings.get('max_tokens'),
            presence_penalty=model_settings.get('presence_penalty'),
            frequency_penalty=model_settings.get('frequency_penalty'),
            safety_settings=model_settings.get('gemini_safety_settings'),
            tools=cast(ToolListUnionDict, tools),
            tool_config=tool_config,
        )

        func = self.client.aio.models.generate_content_stream if stream else self.client.aio.models.generate_content
        return await func(model=self._model_name, contents=contents, config=config)

    def _process_response(self, response: GenerateContentResponse) -> ModelResponse:
        if not response.candidates or len(response.candidates) != 1:
            raise UnexpectedModelBehavior('Expected exactly one candidate in Gemini response')
        if response.candidates[0].content is None or response.candidates[0].content.parts is None:
            if response.candidates[0].finish_reason == 'SAFETY':
                raise UnexpectedModelBehavior('Safety settings triggered', str(response))
            else:
                raise UnexpectedModelBehavior('Content field missing from Gemini response', str(response))
        parts = response.candidates[0].content.parts or []
        return _process_response_from_parts(parts, response.model_version or self._model_name)

    async def _process_streamed_response(self, response: AsyncIterator[GenerateContentResponse]) -> StreamedResponse:
        """Process a streamed response, and prepare a streaming response to return."""
        peekable_response = _utils.PeekableAsyncStream(response)
        first_chunk = await peekable_response.peek()
        if isinstance(first_chunk, _utils.Unset):
            raise UnexpectedModelBehavior('Streamed response ended without content or tool calls')

        assert first_chunk.create_time is not None

        return GeminiStreamedResponse(
            _model_name=self._model_name,
            _response=peekable_response,
            _timestamp=first_chunk.create_time,
        )

    async def _map_messages(self, messages: list[ModelMessage]) -> tuple[ContentDict | None, list[ContentUnionDict]]:
        contents: list[ContentUnionDict] = []
        system_parts: list[PartDict] = []

        for m in messages:
            if isinstance(m, ModelRequest):
                message_parts: list[PartDict] = []

                for part in m.parts:
                    if isinstance(part, SystemPromptPart):
                        system_parts.append({'text': part.content})
                    elif isinstance(part, UserPromptPart):
                        message_parts.extend(await self._map_user_prompt(part))
                    elif isinstance(part, ToolReturnPart):
                        message_parts.append(
                            {
                                'function_response': {
                                    'name': part.tool_name,
                                    'response': part.model_response_object(),
                                    'id': part.tool_call_id,
                                }
                            }
                        )
                    elif isinstance(part, RetryPromptPart):
                        if part.tool_name is None:
                            message_parts.append({'text': part.model_response()})
                        else:
                            message_parts.append(
                                {
                                    'function_response': {
                                        'name': part.tool_name,
                                        'response': {'call_error': part.model_response()},
                                        'id': part.tool_call_id,
                                    }
                                }
                            )
                    else:
                        assert_never(part)

                if message_parts:
                    contents.append({'role': 'user', 'parts': message_parts})
            elif isinstance(m, ModelResponse):
                contents.append(_content_model_response(m))
            else:
                assert_never(m)
        if instructions := self._get_instructions(messages):
            system_parts.insert(0, {'text': instructions})
        system_instruction = ContentDict(role='user', parts=system_parts) if system_parts else None
        return system_instruction, contents

    async def _map_user_prompt(self, part: UserPromptPart) -> list[PartDict]:
        if isinstance(part.content, str):
            return [{'text': part.content}]
        else:
            content: list[PartDict] = []
            for item in part.content:
                if isinstance(item, str):
                    content.append({'text': item})
                elif isinstance(item, BinaryContent):
<<<<<<< HEAD
                    base64_encoded = base64.b64encode(item.data)
                    content.append({'inline_data': {'data': base64_encoded, 'mime_type': item.media_type}})
                elif isinstance(item, (AudioUrl, ImageUrl, DocumentUrl)):
=======
                    base64_encoded = base64.b64encode(item.data).decode('utf-8')
                    content.append(
                        _GeminiInlineDataPart(inline_data={'data': base64_encoded, 'mime_type': item.media_type})
                    )
                elif isinstance(item, (AudioUrl, ImageUrl, DocumentUrl, VideoUrl)):
>>>>>>> 4b4c5f7e
                    client = cached_async_http_client()
                    response = await client.get(item.url, follow_redirects=True)
                    response.raise_for_status()
                    mime_type = response.headers['Content-Type'].split(';')[0]
                    content.append(
                        {
                            'inline_data': {
                                # NOTE: The type from Google GenAI is incorrect, it should be `str`, not `bytes`.
                                'data': base64.b64encode(response.content).decode('utf-8'),  # type: ignore[reportArgumentType]
                                'mime_type': mime_type,
                            }
                        }
                    )
<<<<<<< HEAD
                elif isinstance(item, VideoUrl):  # pragma: no cover
                    raise NotImplementedError('VideoUrl is not supported for Gemini.')
=======
                    content.append(inline_data)
>>>>>>> 4b4c5f7e
                else:
                    assert_never(item)
        return content


@dataclass
class GeminiStreamedResponse(StreamedResponse):
    """Implementation of `StreamedResponse` for the Gemini model."""

    _model_name: GeminiModelName
    _response: AsyncIterator[GenerateContentResponse]
    _timestamp: datetime

    async def _get_event_iterator(self) -> AsyncIterator[ModelResponseStreamEvent]:
        async for chunk in self._response:
            self._usage += _metadata_as_usage(chunk)

            assert chunk.candidates is not None
            candidate = chunk.candidates[0]
            if candidate.content is None:
                raise UnexpectedModelBehavior('Streamed response has no content field')
            assert candidate.content.parts is not None
            for part in candidate.content.parts:
                if part.text:
                    yield self._parts_manager.handle_text_delta(vendor_part_id='content', content=part.text)
                elif part.function_call:
                    maybe_event = self._parts_manager.handle_tool_call_delta(
                        vendor_part_id=uuid4(),
                        tool_name=part.function_call.name,
                        args=part.function_call.args,
                        tool_call_id=part.function_call.id,
                    )
                    if maybe_event is not None:
                        yield maybe_event
                else:
                    assert part.function_response is not None, f'Unexpected part: {part}'

    @property
    def model_name(self) -> GeminiModelName:
        """Get the model name of the response."""
        return self._model_name

    @property
    def timestamp(self) -> datetime:
        """Get the timestamp of the response."""
        return self._timestamp


def _content_model_response(m: ModelResponse) -> ContentDict:
    parts: list[PartDict] = []
    for item in m.parts:
        if isinstance(item, ToolCallPart):
            function_call = FunctionCallDict(name=item.tool_name, args=item.args_as_dict(), id=item.tool_call_id)
            parts.append({'function_call': function_call})
        elif isinstance(item, TextPart):
            if item.content:
                parts.append({'text': item.content})
        else:
            assert_never(item)
    return ContentDict(role='model', parts=parts)


def _process_response_from_parts(
    parts: list[Part], model_name: GeminiModelName, timestamp: datetime | None = None
) -> ModelResponse:
    items: list[ModelResponsePart] = []
    for part in parts:
        if part.text:
            items.append(TextPart(content=part.text))
        elif part.function_call:
            assert part.function_call.name is not None
            tool_call_part = ToolCallPart(tool_name=part.function_call.name, args=part.function_call.args or {})
            if part.function_call.id is not None:
                tool_call_part.tool_call_id = part.function_call.id
            items.append(tool_call_part)
        elif part.function_response:
            raise UnexpectedModelBehavior(
                f'Unsupported response from Gemini, expected all parts to be function calls or text, got: {part!r}'
            )
    return ModelResponse(parts=items, model_name=model_name, timestamp=timestamp or _utils.now_utc())


<<<<<<< HEAD
def _function_declaration_from_tool(tool: ToolDefinition) -> FunctionDeclarationDict:
=======
class _GeminiFunctionCall(TypedDict):
    """See <https://ai.google.dev/api/caching#FunctionCall>."""

    name: str
    args: dict[str, Any]


class _GeminiFunctionResponsePart(TypedDict):
    function_response: Annotated[_GeminiFunctionResponse, pydantic.Field(alias='functionResponse')]


def _response_part_from_response(name: str, response: dict[str, Any]) -> _GeminiFunctionResponsePart:
    return _GeminiFunctionResponsePart(function_response=_GeminiFunctionResponse(name=name, response=response))


class _GeminiFunctionResponse(TypedDict):
    """See <https://ai.google.dev/api/caching#FunctionResponse>."""

    name: str
    response: dict[str, Any]


def _part_discriminator(v: Any) -> str:
    if isinstance(v, dict):
        if 'text' in v:
            return 'text'
        elif 'inlineData' in v:
            return 'inline_data'
        elif 'fileData' in v:
            return 'file_data'
        elif 'functionCall' in v or 'function_call' in v:
            return 'function_call'
        elif 'functionResponse' in v or 'function_response' in v:
            return 'function_response'
    return 'text'


# See <https://ai.google.dev/api/caching#Part>
# we don't currently support other part types
# TODO discriminator
_GeminiPartUnion = Annotated[
    Union[
        Annotated[_GeminiTextPart, pydantic.Tag('text')],
        Annotated[_GeminiFunctionCallPart, pydantic.Tag('function_call')],
        Annotated[_GeminiFunctionResponsePart, pydantic.Tag('function_response')],
        Annotated[_GeminiInlineDataPart, pydantic.Tag('inline_data')],
        Annotated[_GeminiFileDataPart, pydantic.Tag('file_data')],
    ],
    pydantic.Discriminator(_part_discriminator),
]


class _GeminiTextContent(TypedDict):
    role: Literal['user', 'model']
    parts: list[_GeminiTextPart]


class _GeminiTools(TypedDict):
    function_declarations: Annotated[list[_GeminiFunction], pydantic.Field(alias='functionDeclarations')]


class _GeminiFunction(TypedDict):
    name: str
    description: str
    parameters: NotRequired[dict[str, Any]]
    """
    ObjectJsonSchema isn't really true since Gemini only accepts a subset of JSON Schema
    <https://ai.google.dev/gemini-api/docs/function-calling#function_declarations>
    and
    <https://ai.google.dev/api/caching#FunctionDeclaration>
    """


def _function_from_abstract_tool(tool: ToolDefinition) -> _GeminiFunction:
>>>>>>> 4b4c5f7e
    json_schema = tool.parameters_json_schema
    f = FunctionDeclarationDict(name=tool.name, description=tool.description)
    if json_schema.get('properties'):
        f['parameters'] = json_schema
    return f


def _tool_config(function_names: list[str]) -> ToolConfigDict:
    mode = FunctionCallingConfigMode.ANY
    function_calling_config = FunctionCallingConfigDict(mode=mode, allowed_function_names=function_names)
    return ToolConfigDict(function_calling_config=function_calling_config)


def _metadata_as_usage(response: GenerateContentResponse) -> usage.Usage:
    metadata = response.usage_metadata
    if metadata is None:
        return usage.Usage()
    # TODO(Marcelo): We exclude the `prompt_tokens_details` and `candidate_token_details` fields because on
    # `usage.Usage.incr``, it will try to sum non-integer values with integers, which will fail. We should probably
    # handle this in the `Usage` class.
    details = metadata.model_dump(exclude={'prompt_tokens_details', 'candidates_tokens_details'}, exclude_defaults=True)
    return usage.Usage(
        request_tokens=details.pop('prompt_token_count', 0),
        response_tokens=details.pop('candidates_token_count', 0),
        total_tokens=details.pop('total_token_count', 0),
        details=details,
    )


class _GeminiJsonSchema(WalkJsonSchema):
    """Transforms the JSON Schema from Pydantic to be suitable for Gemini.

    Gemini which [supports](https://ai.google.dev/gemini-api/docs/function-calling#function_declarations)
    a subset of OpenAPI v3.0.3.

    Specifically:
    * gemini doesn't allow the `title` keyword to be set
    * gemini doesn't allow `$defs` — we need to inline the definitions where possible
    """

    def __init__(self, schema: JsonSchema):
        super().__init__(schema, prefer_inlined_defs=True, simplify_nullable_unions=True)

    def transform(self, schema: JsonSchema) -> JsonSchema:
        # Note: we need to remove `additionalProperties: False` since it is currently mishandled by Gemini
        additional_properties = schema.pop(
            'additionalProperties', None
        )  # don't pop yet so it's included in the warning
        if additional_properties:  # pragma: no cover
            original_schema = {**schema, 'additionalProperties': additional_properties}
            warnings.warn(
                '`additionalProperties` is not supported by Gemini; it will be removed from the tool JSON schema.'
                f' Full schema: {self.schema}\n\n'
                f'Source of additionalProperties within the full schema: {original_schema}\n\n'
                'If this came from a field with a type like `dict[str, MyType]`, that field will always be empty.\n\n'
                "If Google's APIs are updated to support this properly, please create an issue on the PydanticAI GitHub"
                ' and we will fix this behavior.',
                UserWarning,
            )

        schema.pop('title', None)
        schema.pop('default', None)
        schema.pop('$schema', None)
        if (const := schema.pop('const', None)) is not None:  # pragma: no cover
            # Gemini doesn't support const, but it does support enum with a single value
            schema['enum'] = [const]
        schema.pop('discriminator', None)
        schema.pop('examples', None)

        # TODO: Should we use the trick from pydantic_ai.models.openai._OpenAIJsonSchema
        #   where we add notes about these properties to the field description?
        schema.pop('exclusiveMaximum', None)
        schema.pop('exclusiveMinimum', None)

        type_ = schema.get('type')
        if 'oneOf' in schema and 'type' not in schema:  # pragma: no cover
            # This gets hit when we have a discriminated union
            # Gemini returns an API error in this case even though it says in its error message it shouldn't...
            # Changing the oneOf to an anyOf prevents the API error and I think is functionally equivalent
            schema['anyOf'] = schema.pop('oneOf')

        if type_ == 'string' and (fmt := schema.pop('format', None)):
            description = schema.get('description')
            if description:
                schema['description'] = f'{description} (format: {fmt})'
            else:
                schema['description'] = f'Format: {fmt}'

        if '$ref' in schema:
            raise UserError(f'Recursive `$ref`s in JSON Schema are not supported by Gemini: {schema["$ref"]}')

        if 'prefixItems' in schema:
            # prefixItems is not currently supported in Gemini, so we convert it to items for best compatibility
            prefix_items = schema.pop('prefixItems')
            items = schema.get('items')
            unique_items = [items] if items is not None else []
            for item in prefix_items:
                if item not in unique_items:
                    unique_items.append(item)
            if len(unique_items) > 1:  # pragma: no cover
                schema['items'] = {'anyOf': unique_items}
            elif len(unique_items) == 1:
                schema['items'] = unique_items[0]
            schema.setdefault('minItems', len(prefix_items))
            if items is None:
                schema.setdefault('maxItems', len(prefix_items))

        return schema<|MERGE_RESOLUTION|>--- conflicted
+++ resolved
@@ -1,12 +1,8 @@
 from __future__ import annotations as _annotations
 
 import base64
-<<<<<<< HEAD
+import warnings
 from collections.abc import AsyncIterator, Awaitable
-=======
-import warnings
-from collections.abc import AsyncIterator, Sequence
->>>>>>> 4b4c5f7e
 from contextlib import asynccontextmanager
 from dataclasses import dataclass, field, replace
 from datetime import datetime
@@ -371,17 +367,9 @@
                 if isinstance(item, str):
                     content.append({'text': item})
                 elif isinstance(item, BinaryContent):
-<<<<<<< HEAD
                     base64_encoded = base64.b64encode(item.data)
                     content.append({'inline_data': {'data': base64_encoded, 'mime_type': item.media_type}})
-                elif isinstance(item, (AudioUrl, ImageUrl, DocumentUrl)):
-=======
-                    base64_encoded = base64.b64encode(item.data).decode('utf-8')
-                    content.append(
-                        _GeminiInlineDataPart(inline_data={'data': base64_encoded, 'mime_type': item.media_type})
-                    )
                 elif isinstance(item, (AudioUrl, ImageUrl, DocumentUrl, VideoUrl)):
->>>>>>> 4b4c5f7e
                     client = cached_async_http_client()
                     response = await client.get(item.url, follow_redirects=True)
                     response.raise_for_status()
@@ -395,12 +383,6 @@
                             }
                         }
                     )
-<<<<<<< HEAD
-                elif isinstance(item, VideoUrl):  # pragma: no cover
-                    raise NotImplementedError('VideoUrl is not supported for Gemini.')
-=======
-                    content.append(inline_data)
->>>>>>> 4b4c5f7e
                 else:
                     assert_never(item)
         return content
@@ -483,84 +465,7 @@
     return ModelResponse(parts=items, model_name=model_name, timestamp=timestamp or _utils.now_utc())
 
 
-<<<<<<< HEAD
 def _function_declaration_from_tool(tool: ToolDefinition) -> FunctionDeclarationDict:
-=======
-class _GeminiFunctionCall(TypedDict):
-    """See <https://ai.google.dev/api/caching#FunctionCall>."""
-
-    name: str
-    args: dict[str, Any]
-
-
-class _GeminiFunctionResponsePart(TypedDict):
-    function_response: Annotated[_GeminiFunctionResponse, pydantic.Field(alias='functionResponse')]
-
-
-def _response_part_from_response(name: str, response: dict[str, Any]) -> _GeminiFunctionResponsePart:
-    return _GeminiFunctionResponsePart(function_response=_GeminiFunctionResponse(name=name, response=response))
-
-
-class _GeminiFunctionResponse(TypedDict):
-    """See <https://ai.google.dev/api/caching#FunctionResponse>."""
-
-    name: str
-    response: dict[str, Any]
-
-
-def _part_discriminator(v: Any) -> str:
-    if isinstance(v, dict):
-        if 'text' in v:
-            return 'text'
-        elif 'inlineData' in v:
-            return 'inline_data'
-        elif 'fileData' in v:
-            return 'file_data'
-        elif 'functionCall' in v or 'function_call' in v:
-            return 'function_call'
-        elif 'functionResponse' in v or 'function_response' in v:
-            return 'function_response'
-    return 'text'
-
-
-# See <https://ai.google.dev/api/caching#Part>
-# we don't currently support other part types
-# TODO discriminator
-_GeminiPartUnion = Annotated[
-    Union[
-        Annotated[_GeminiTextPart, pydantic.Tag('text')],
-        Annotated[_GeminiFunctionCallPart, pydantic.Tag('function_call')],
-        Annotated[_GeminiFunctionResponsePart, pydantic.Tag('function_response')],
-        Annotated[_GeminiInlineDataPart, pydantic.Tag('inline_data')],
-        Annotated[_GeminiFileDataPart, pydantic.Tag('file_data')],
-    ],
-    pydantic.Discriminator(_part_discriminator),
-]
-
-
-class _GeminiTextContent(TypedDict):
-    role: Literal['user', 'model']
-    parts: list[_GeminiTextPart]
-
-
-class _GeminiTools(TypedDict):
-    function_declarations: Annotated[list[_GeminiFunction], pydantic.Field(alias='functionDeclarations')]
-
-
-class _GeminiFunction(TypedDict):
-    name: str
-    description: str
-    parameters: NotRequired[dict[str, Any]]
-    """
-    ObjectJsonSchema isn't really true since Gemini only accepts a subset of JSON Schema
-    <https://ai.google.dev/gemini-api/docs/function-calling#function_declarations>
-    and
-    <https://ai.google.dev/api/caching#FunctionDeclaration>
-    """
-
-
-def _function_from_abstract_tool(tool: ToolDefinition) -> _GeminiFunction:
->>>>>>> 4b4c5f7e
     json_schema = tool.parameters_json_schema
     f = FunctionDeclarationDict(name=tool.name, description=tool.description)
     if json_schema.get('properties'):

from __future__ import annotations as _annotations

import inspect
from collections.abc import Awaitable
from dataclasses import dataclass, field
from typing import Any, Callable, Generic, NoReturn, Union, cast

from pydantic import ValidationError
from pydantic_core import SchemaValidator
<<<<<<< HEAD
from typing_extensions import Concatenate, ParamSpec, TypeVar, final
=======
from typing_extensions import Concatenate, ParamSpec, TypeAlias
>>>>>>> 98681d7a

from . import _pydantic, _utils, messages
from .exceptions import ModelRetry, UnexpectedModelBehavior

ResultData = TypeVar('ResultData', default=Any)
"""Type variable for the result data of a run."""


__all__ = (
    'AgentDeps',
    'RunContext',
    'ResultValidatorFunc',
    'SystemPromptFunc',
    'ToolFuncContext',
    'ToolFuncPlain',
    'ToolFuncEither',
    'ToolParams',
    'ToolPrepareFunc',
    'Tool',
    'ObjectJsonSchema',
    'ToolDefinition',
)

AgentDeps = TypeVar('AgentDeps')
"""Type variable for agent dependencies."""


class EndAgentRun(Exception):
    """Signal to end the current agent run and return the provided result."""

    def __init__(self, result: Any, tool_name: str | None) -> None:
        self.result = result
        self.tool_name = tool_name


@dataclass
class RunContext(Generic[AgentDeps, ResultData]):
    """Information about the current call."""

    deps: AgentDeps
    """Dependencies for the agent."""
    retry: int
    """Number of retries so far."""
    tool_name: str | None = None
    """Name of the tool being called."""

    def end_run(self, result: ResultData) -> NoReturn:
        """End the call to `agent.run` as soon as possible, using the provided value as the result."""
        # NOTE: this means we ignore any other tools called concurrently
        raise EndAgentRun(result, tool_name=self.tool_name)


ToolParams = ParamSpec('ToolParams')
"""Retrieval function param spec."""

SystemPromptFunc = Union[
    Callable[[RunContext[AgentDeps]], str],
    Callable[[RunContext[AgentDeps]], Awaitable[str]],
    Callable[[], str],
    Callable[[], Awaitable[str]],
]
"""A function that may or maybe not take `RunContext` as an argument, and may or may not be async.

Usage `SystemPromptFunc[AgentDeps]`.
"""

ResultValidatorFunc = Union[
    Callable[[RunContext[AgentDeps], ResultData], ResultData],
    Callable[[RunContext[AgentDeps], ResultData], Awaitable[ResultData]],
    Callable[[ResultData], ResultData],
    Callable[[ResultData], Awaitable[ResultData]],
]
"""
A function that always takes `ResultData` and returns `ResultData`,
but may or maybe not take `CallInfo` as a first argument, and may or may not be async.

Usage `ResultValidator[AgentDeps, ResultData]`.
"""

ToolFuncContext = Callable[Concatenate[RunContext[AgentDeps], ToolParams], Any]
"""A tool function that takes `RunContext` as the first argument.

Usage `ToolContextFunc[AgentDeps, ToolParams]`.
"""
ToolFuncPlain = Callable[ToolParams, Any]
"""A tool function that does not take `RunContext` as the first argument.

Usage `ToolPlainFunc[ToolParams]`.
"""
ToolFuncEither = Union[ToolFuncContext[AgentDeps, ToolParams], ToolFuncPlain[ToolParams]]
"""Either kind of tool function.

This is just a union of [`ToolFuncContext`][pydantic_ai.tools.ToolFuncContext] and
[`ToolFuncPlain`][pydantic_ai.tools.ToolFuncPlain].

Usage `ToolFuncEither[AgentDeps, ToolParams]`.
"""
ToolPrepareFunc: TypeAlias = 'Callable[[RunContext[AgentDeps], ToolDefinition], Awaitable[ToolDefinition | None]]'
"""Definition of a function that can prepare a tool definition at call time.

See [tool docs](../agents.md#tool-prepare) for more information.

Example — here `only_if_42` is valid as a `ToolPrepareFunc`:

```py
from typing import Union

from pydantic_ai import RunContext, Tool
from pydantic_ai.tools import ToolDefinition

async def only_if_42(
    ctx: RunContext[int], tool_def: ToolDefinition
) -> Union[ToolDefinition, None]:
    if ctx.deps == 42:
        return tool_def

def hitchhiker(ctx: RunContext[int], answer: str) -> str:
    return f'{ctx.deps} {answer}'

hitchhiker = Tool(hitchhiker, prepare=only_if_42)
```

Usage `ToolPrepareFunc[AgentDeps]`.
"""

A = TypeVar('A')


@dataclass(init=False)
class Tool(Generic[AgentDeps]):
    """A tool function for an agent."""

    function: ToolFuncEither[AgentDeps, ...]
    takes_ctx: bool
    max_retries: int | None
    name: str
    description: str
    prepare: ToolPrepareFunc[AgentDeps] | None
    _is_async: bool = field(init=False)
    _single_arg_name: str | None = field(init=False)
    _positional_fields: list[str] = field(init=False)
    _var_positional_field: str | None = field(init=False)
    _validator: SchemaValidator = field(init=False, repr=False)
    _parameters_json_schema: ObjectJsonSchema = field(init=False)
    current_retry: int = field(default=0, init=False)

    def __init__(
        self,
        function: ToolFuncEither[AgentDeps, ...],
        *,
        takes_ctx: bool | None = None,
        max_retries: int | None = None,
        name: str | None = None,
        description: str | None = None,
        prepare: ToolPrepareFunc[AgentDeps] | None = None,
    ):
        """Create a new tool instance.

        Example usage:

        ```py
        from pydantic_ai import Agent, RunContext, Tool

        async def my_tool(ctx: RunContext[int], x: int, y: int) -> str:
            return f'{ctx.deps} {x} {y}'

        agent = Agent('test', tools=[Tool(my_tool)])
        ```

        or with a custom prepare method:

        ```py
        from typing import Union

        from pydantic_ai import Agent, RunContext, Tool
        from pydantic_ai.tools import ToolDefinition

        async def my_tool(ctx: RunContext[int], x: int, y: int) -> str:
            return f'{ctx.deps} {x} {y}'

        async def prep_my_tool(
            ctx: RunContext[int], tool_def: ToolDefinition
        ) -> Union[ToolDefinition, None]:
            # only register the tool if `deps == 42`
            if ctx.deps == 42:
                return tool_def

        agent = Agent('test', tools=[Tool(my_tool, prepare=prep_my_tool)])
        ```


        Args:
            function: The Python function to call as the tool.
            takes_ctx: Whether the function takes a [`RunContext`][pydantic_ai.tools.RunContext] first argument,
                this is inferred if unset.
            max_retries: Maximum number of retries allowed for this tool, set to the agent default if `None`.
            name: Name of the tool, inferred from the function if `None`.
            description: Description of the tool, inferred from the function if `None`.
            prepare: custom method to prepare the tool definition for each step, return `None` to omit this
                tool from a given step. This is useful if you want to customise a tool at call time,
                or omit it completely from a step. See [`ToolPrepareFunc`][pydantic_ai.tools.ToolPrepareFunc].
        """
        if takes_ctx is None:
            takes_ctx = _pydantic.takes_ctx(function)

        f = _pydantic.function_schema(function, takes_ctx)
        self.function = function
        self.takes_ctx = takes_ctx
        self.max_retries = max_retries
        self.name = name or function.__name__
        self.description = description or f['description']
        self.prepare = prepare
        self._is_async = inspect.iscoroutinefunction(self.function)
        self._single_arg_name = f['single_arg_name']
        self._positional_fields = f['positional_fields']
        self._var_positional_field = f['var_positional_field']
        self._validator = f['validator']
        self._parameters_json_schema = f['json_schema']

    async def prepare_tool_def(self, ctx: RunContext[AgentDeps]) -> ToolDefinition | None:
        """Get the tool definition.

        By default, this method creates a tool definition, then either returns it, or calls `self.prepare`
        if it's set.

        Returns:
            return a `ToolDefinition` or `None` if the tools should not be registered for this run.
        """
        tool_def = ToolDefinition(
            name=self.name,
            description=self.description,
            parameters_json_schema=self._parameters_json_schema,
        )
        if self.prepare is not None:
            return await self.prepare(ctx, tool_def)
        else:
            return tool_def

    async def run(self, deps: AgentDeps, message: messages.ToolCall) -> messages.Message:
        """Run the tool function asynchronously."""
        try:
            if isinstance(message.args, messages.ArgsJson):
                args_dict = self._validator.validate_json(message.args.args_json)
            else:
                args_dict = self._validator.validate_python(message.args.args_dict)
        except ValidationError as e:
            return self._on_error(e, message)

        args, kwargs = self._call_args(deps, args_dict, message)
        try:
            if self._is_async:
                function = cast(Callable[[Any], Awaitable[str]], self.function)
                response_content = await function(*args, **kwargs)
            else:
                function = cast(Callable[[Any], str], self.function)
                response_content = await _utils.run_in_executor(function, *args, **kwargs)
        except ModelRetry as e:
            return self._on_error(e, message)

        self.current_retry = 0
        return messages.ToolReturn(
            tool_name=message.tool_name,
            content=response_content,
            tool_id=message.tool_id,
        )

    def _call_args(
        self, deps: AgentDeps, args_dict: dict[str, Any], message: messages.ToolCall
    ) -> tuple[list[Any], dict[str, Any]]:
        if self._single_arg_name:
            args_dict = {self._single_arg_name: args_dict}

        args = [RunContext(deps, self.current_retry, message.tool_name)] if self.takes_ctx else []
        for positional_field in self._positional_fields:
            args.append(args_dict.pop(positional_field))
        if self._var_positional_field:
            args.extend(args_dict.pop(self._var_positional_field))

        return args, args_dict

    def _on_error(self, exc: ValidationError | ModelRetry, call_message: messages.ToolCall) -> messages.RetryPrompt:
        self.current_retry += 1
        if self.max_retries is None or self.current_retry > self.max_retries:
            raise UnexpectedModelBehavior(f'Tool exceeded max retries count of {self.max_retries}') from exc
        else:
            if isinstance(exc, ValidationError):
                content = exc.errors(include_url=False)
            else:
                content = exc.message
            return messages.RetryPrompt(
                tool_name=call_message.tool_name,
                content=content,
                tool_id=call_message.tool_id,
            )


ObjectJsonSchema: TypeAlias = dict[str, Any]
"""Type representing JSON schema of an object, e.g. where `"type": "object"`.

This type is used to define tools parameters (aka arguments) in [ToolDefinition][pydantic_ai.tools.ToolDefinition].

With PEP-728 this should be a TypedDict with `type: Literal['object']`, and `extra_items=Any`
"""


@dataclass
class ToolDefinition:
    """Definition of a tool passed to a model.

    This is used for both function tools result tools.
    """

    name: str
    """The name of the tool."""

    description: str
    """The description of the tool."""

    parameters_json_schema: ObjectJsonSchema
    """The JSON schema for the tool's parameters."""

    outer_typed_dict_key: str | None = None
    """The key in the outer [TypedDict] that wraps a result tool.

    This will only be set for result tools which don't have an `object` JSON schema.
    """<|MERGE_RESOLUTION|>--- conflicted
+++ resolved
@@ -7,11 +7,7 @@
 
 from pydantic import ValidationError
 from pydantic_core import SchemaValidator
-<<<<<<< HEAD
-from typing_extensions import Concatenate, ParamSpec, TypeVar, final
-=======
-from typing_extensions import Concatenate, ParamSpec, TypeAlias
->>>>>>> 98681d7a
+from typing_extensions import Concatenate, ParamSpec, TypeAlias, TypeVar
 
 from . import _pydantic, _utils, messages
 from .exceptions import ModelRetry, UnexpectedModelBehavior

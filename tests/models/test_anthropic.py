from __future__ import annotations as _annotations

import json
import os
from collections.abc import Sequence
from dataclasses import dataclass, field
from datetime import timezone
from functools import cached_property
from typing import Any, Callable, TypeVar, Union, cast

import httpx
import pytest
from inline_snapshot import snapshot
from pydantic import BaseModel

from pydantic_ai import Agent, ModelHTTPError, ModelRetry
from pydantic_ai.messages import (
    BinaryContent,
    DocumentUrl,
    ImageUrl,
    ModelRequest,
    ModelResponse,
    RetryPromptPart,
    SystemPromptPart,
    TextPart,
    ToolCallPart,
    ToolReturnPart,
    UserPromptPart,
)
from pydantic_ai.result import PromptedJsonOutput, TextOutput, ToolOutput, Usage
from pydantic_ai.settings import ModelSettings

from ..conftest import IsDatetime, IsNow, IsStr, TestEnv, raise_if_exception, try_import
from .mock_async_stream import MockAsyncStream

with try_import() as imports_successful:
    from anthropic import NOT_GIVEN, APIStatusError, AsyncAnthropic
    from anthropic.resources.beta import AsyncBeta
    from anthropic.types.beta import (
        BetaContentBlock,
        BetaInputJSONDelta,
        BetaMessage,
        BetaMessageDeltaUsage,
        BetaRawContentBlockDeltaEvent,
        BetaRawContentBlockStartEvent,
        BetaRawContentBlockStopEvent,
        BetaRawMessageDeltaEvent,
        BetaRawMessageStartEvent,
        BetaRawMessageStopEvent,
        BetaRawMessageStreamEvent,
        BetaTextBlock,
        BetaToolUseBlock,
        BetaUsage,
    )
    from anthropic.types.beta.beta_raw_message_delta_event import Delta

    from pydantic_ai.models.anthropic import (
        AnthropicModel,
        AnthropicModelSettings,
        _map_usage,  # pyright: ignore[reportPrivateUsage]
    )
    from pydantic_ai.providers.anthropic import AnthropicProvider

    # note: we use Union here so that casting works with Python 3.9
    MockAnthropicMessage = Union[BetaMessage, Exception]
    MockRawMessageStreamEvent = Union[BetaRawMessageStreamEvent, Exception]

pytestmark = [
    pytest.mark.skipif(not imports_successful(), reason='anthropic not installed'),
    pytest.mark.anyio,
]

# Type variable for generic AsyncStream
T = TypeVar('T')


def test_init():
    m = AnthropicModel('claude-3-5-haiku-latest', provider=AnthropicProvider(api_key='foobar'))
    assert m.client.api_key == 'foobar'
    assert m.model_name == 'claude-3-5-haiku-latest'
    assert m.system == 'anthropic'
    assert m.base_url == 'https://api.anthropic.com'


@dataclass
class MockAnthropic:
    messages_: MockAnthropicMessage | Sequence[MockAnthropicMessage] | None = None
    stream: Sequence[MockRawMessageStreamEvent] | Sequence[Sequence[MockRawMessageStreamEvent]] | None = None
    index = 0
    chat_completion_kwargs: list[dict[str, Any]] = field(default_factory=list)
    base_url: str | None = None

    @cached_property
    def beta(self) -> AsyncBeta:
        return cast(AsyncBeta, self)

    @cached_property
    def messages(self) -> Any:
        return type('Messages', (), {'create': self.messages_create})

    @classmethod
    def create_mock(cls, messages_: MockAnthropicMessage | Sequence[MockAnthropicMessage]) -> AsyncAnthropic:
        return cast(AsyncAnthropic, cls(messages_=messages_))

    @classmethod
    def create_stream_mock(
        cls, stream: Sequence[MockRawMessageStreamEvent] | Sequence[Sequence[MockRawMessageStreamEvent]]
    ) -> AsyncAnthropic:
        return cast(AsyncAnthropic, cls(stream=stream))

    async def messages_create(
        self, *_args: Any, stream: bool = False, **kwargs: Any
    ) -> BetaMessage | MockAsyncStream[MockRawMessageStreamEvent]:
        self.chat_completion_kwargs.append({k: v for k, v in kwargs.items() if v is not NOT_GIVEN})

        if stream:
            assert self.stream is not None, 'you can only use `stream=True` if `stream` is provided'
            if isinstance(self.stream[0], Sequence):
                response = MockAsyncStream(iter(cast(list[MockRawMessageStreamEvent], self.stream[self.index])))
            else:
                response = MockAsyncStream(  # pragma: no cover
                    iter(cast(list[MockRawMessageStreamEvent], self.stream))
                )
        else:
            assert self.messages_ is not None, '`messages` must be provided'
            if isinstance(self.messages_, Sequence):
                raise_if_exception(self.messages_[self.index])
                response = cast(BetaMessage, self.messages_[self.index])
            else:
                raise_if_exception(self.messages_)
                response = cast(BetaMessage, self.messages_)
        self.index += 1
        return response


def completion_message(content: list[BetaContentBlock], usage: BetaUsage) -> BetaMessage:
    return BetaMessage(
        id='123',
        content=content,
        model='claude-3-5-haiku-123',
        role='assistant',
        stop_reason='end_turn',
        type='message',
        usage=usage,
    )


async def test_sync_request_text_response(allow_model_requests: None):
    c = completion_message([BetaTextBlock(text='world', type='text')], BetaUsage(input_tokens=5, output_tokens=10))
    mock_client = MockAnthropic.create_mock(c)
    m = AnthropicModel('claude-3-5-haiku-latest', provider=AnthropicProvider(anthropic_client=mock_client))
    agent = Agent(m)

    result = await agent.run('hello')
    assert result.output == 'world'
    assert result.usage() == snapshot(
        Usage(
            requests=1,
            request_tokens=5,
            response_tokens=10,
            total_tokens=15,
            details={'input_tokens': 5, 'output_tokens': 10},
        )
    )
    # reset the index so we get the same response again
    mock_client.index = 0  # type: ignore

    result = await agent.run('hello', message_history=result.new_messages())
    assert result.output == 'world'
    assert result.usage() == snapshot(
        Usage(
            requests=1,
            request_tokens=5,
            response_tokens=10,
            total_tokens=15,
            details={'input_tokens': 5, 'output_tokens': 10},
        )
    )
    assert result.all_messages() == snapshot(
        [
            ModelRequest(parts=[UserPromptPart(content='hello', timestamp=IsNow(tz=timezone.utc))]),
            ModelResponse(
                parts=[TextPart(content='world')],
                usage=Usage(
                    requests=1,
                    request_tokens=5,
                    response_tokens=10,
                    total_tokens=15,
                    details={'input_tokens': 5, 'output_tokens': 10},
                ),
                model_name='claude-3-5-haiku-123',
                timestamp=IsNow(tz=timezone.utc),
                vendor_id='123',
            ),
            ModelRequest(parts=[UserPromptPart(content='hello', timestamp=IsNow(tz=timezone.utc))]),
            ModelResponse(
                parts=[TextPart(content='world')],
                usage=Usage(
                    requests=1,
                    request_tokens=5,
                    response_tokens=10,
                    total_tokens=15,
                    details={'input_tokens': 5, 'output_tokens': 10},
                ),
                model_name='claude-3-5-haiku-123',
                timestamp=IsNow(tz=timezone.utc),
                vendor_id='123',
            ),
        ]
    )


async def test_async_request_prompt_caching(allow_model_requests: None):
    c = completion_message(
        [BetaTextBlock(text='world', type='text')],
        usage=BetaUsage(
            input_tokens=3,
            output_tokens=5,
            cache_creation_input_tokens=4,
            cache_read_input_tokens=6,
        ),
    )
    mock_client = MockAnthropic.create_mock(c)
    m = AnthropicModel('claude-3-5-haiku-latest', provider=AnthropicProvider(anthropic_client=mock_client))
    agent = Agent(m)

    result = await agent.run('hello')
    assert result.output == 'world'
    assert result.usage() == snapshot(
        Usage(
            requests=1,
            request_tokens=13,
            response_tokens=5,
            total_tokens=18,
            details={
                'input_tokens': 3,
                'output_tokens': 5,
                'cache_creation_input_tokens': 4,
                'cache_read_input_tokens': 6,
            },
        )
    )


async def test_async_request_text_response(allow_model_requests: None):
    c = completion_message(
        [BetaTextBlock(text='world', type='text')],
        usage=BetaUsage(input_tokens=3, output_tokens=5),
    )
    mock_client = MockAnthropic.create_mock(c)
    m = AnthropicModel('claude-3-5-haiku-latest', provider=AnthropicProvider(anthropic_client=mock_client))
    agent = Agent(m)

    result = await agent.run('hello')
    assert result.output == 'world'
    assert result.usage() == snapshot(
        Usage(
            requests=1,
            request_tokens=3,
            response_tokens=5,
            total_tokens=8,
            details={'input_tokens': 3, 'output_tokens': 5},
        )
    )


async def test_request_structured_response(allow_model_requests: None):
    c = completion_message(
        [BetaToolUseBlock(id='123', input={'response': [1, 2, 3]}, name='final_result', type='tool_use')],
        usage=BetaUsage(input_tokens=3, output_tokens=5),
    )
    mock_client = MockAnthropic.create_mock(c)
    m = AnthropicModel('claude-3-5-haiku-latest', provider=AnthropicProvider(anthropic_client=mock_client))
    agent = Agent(m, output_type=list[int])

    result = await agent.run('hello')
    assert result.output == [1, 2, 3]
    assert result.all_messages() == snapshot(
        [
            ModelRequest(parts=[UserPromptPart(content='hello', timestamp=IsNow(tz=timezone.utc))]),
            ModelResponse(
                parts=[
                    ToolCallPart(
                        tool_name='final_result',
                        args={'response': [1, 2, 3]},
                        tool_call_id='123',
                    )
                ],
                usage=Usage(
                    requests=1,
                    request_tokens=3,
                    response_tokens=5,
                    total_tokens=8,
                    details={'input_tokens': 3, 'output_tokens': 5},
                ),
                model_name='claude-3-5-haiku-123',
                timestamp=IsNow(tz=timezone.utc),
                vendor_id='123',
            ),
            ModelRequest(
                parts=[
                    ToolReturnPart(
                        tool_name='final_result',
                        content='Final result processed.',
                        tool_call_id='123',
                        timestamp=IsNow(tz=timezone.utc),
                    )
                ]
            ),
        ]
    )


async def test_request_tool_call(allow_model_requests: None):
    responses = [
        completion_message(
            [BetaToolUseBlock(id='1', input={'loc_name': 'San Francisco'}, name='get_location', type='tool_use')],
            usage=BetaUsage(input_tokens=2, output_tokens=1),
        ),
        completion_message(
            [BetaToolUseBlock(id='2', input={'loc_name': 'London'}, name='get_location', type='tool_use')],
            usage=BetaUsage(input_tokens=3, output_tokens=2),
        ),
        completion_message(
            [BetaTextBlock(text='final response', type='text')],
            usage=BetaUsage(input_tokens=3, output_tokens=5),
        ),
    ]

    mock_client = MockAnthropic.create_mock(responses)
    m = AnthropicModel('claude-3-5-haiku-latest', provider=AnthropicProvider(anthropic_client=mock_client))
    agent = Agent(m, system_prompt='this is the system prompt')

    @agent.tool_plain
    async def get_location(loc_name: str) -> str:
        if loc_name == 'London':
            return json.dumps({'lat': 51, 'lng': 0})
        else:
            raise ModelRetry('Wrong location, please try again')

    result = await agent.run('hello')
    assert result.output == 'final response'
    assert result.all_messages() == snapshot(
        [
            ModelRequest(
                parts=[
                    SystemPromptPart(content='this is the system prompt', timestamp=IsNow(tz=timezone.utc)),
                    UserPromptPart(content='hello', timestamp=IsNow(tz=timezone.utc)),
                ]
            ),
            ModelResponse(
                parts=[
                    ToolCallPart(
                        tool_name='get_location',
                        args={'loc_name': 'San Francisco'},
                        tool_call_id='1',
                    )
                ],
                usage=Usage(
                    requests=1,
                    request_tokens=2,
                    response_tokens=1,
                    total_tokens=3,
                    details={'input_tokens': 2, 'output_tokens': 1},
                ),
                model_name='claude-3-5-haiku-123',
                timestamp=IsNow(tz=timezone.utc),
                vendor_id='123',
            ),
            ModelRequest(
                parts=[
                    RetryPromptPart(
                        content='Wrong location, please try again',
                        tool_name='get_location',
                        tool_call_id='1',
                        timestamp=IsNow(tz=timezone.utc),
                    )
                ]
            ),
            ModelResponse(
                parts=[
                    ToolCallPart(
                        tool_name='get_location',
                        args={'loc_name': 'London'},
                        tool_call_id='2',
                    )
                ],
                usage=Usage(
                    requests=1,
                    request_tokens=3,
                    response_tokens=2,
                    total_tokens=5,
                    details={'input_tokens': 3, 'output_tokens': 2},
                ),
                model_name='claude-3-5-haiku-123',
                timestamp=IsNow(tz=timezone.utc),
                vendor_id='123',
            ),
            ModelRequest(
                parts=[
                    ToolReturnPart(
                        tool_name='get_location',
                        content='{"lat": 51, "lng": 0}',
                        tool_call_id='2',
                        timestamp=IsNow(tz=timezone.utc),
                    )
                ]
            ),
            ModelResponse(
                parts=[TextPart(content='final response')],
                usage=Usage(
                    requests=1,
                    request_tokens=3,
                    response_tokens=5,
                    total_tokens=8,
                    details={'input_tokens': 3, 'output_tokens': 5},
                ),
                model_name='claude-3-5-haiku-123',
                timestamp=IsNow(tz=timezone.utc),
                vendor_id='123',
            ),
        ]
    )


def get_mock_chat_completion_kwargs(async_anthropic: AsyncAnthropic) -> list[dict[str, Any]]:
    if isinstance(async_anthropic, MockAnthropic):
        return async_anthropic.chat_completion_kwargs
    else:  # pragma: no cover
        raise RuntimeError('Not a MockOpenAI instance')


@pytest.mark.parametrize('parallel_tool_calls', [True, False])
async def test_parallel_tool_calls(allow_model_requests: None, parallel_tool_calls: bool) -> None:
    responses = [
        completion_message(
            [BetaToolUseBlock(id='1', input={'loc_name': 'San Francisco'}, name='get_location', type='tool_use')],
            usage=BetaUsage(input_tokens=2, output_tokens=1),
        ),
        completion_message(
            [BetaTextBlock(text='final response', type='text')],
            usage=BetaUsage(input_tokens=3, output_tokens=5),
        ),
    ]

    mock_client = MockAnthropic.create_mock(responses)
    m = AnthropicModel('claude-3-5-haiku-latest', provider=AnthropicProvider(anthropic_client=mock_client))
    agent = Agent(m, model_settings=ModelSettings(parallel_tool_calls=parallel_tool_calls))

    @agent.tool_plain
    async def get_location(loc_name: str) -> str:
        if loc_name == 'London':
            return json.dumps({'lat': 51, 'lng': 0})  # pragma: no cover
        else:
            raise ModelRetry('Wrong location, please try again')

    await agent.run('hello')
    assert get_mock_chat_completion_kwargs(mock_client)[0]['tool_choice']['disable_parallel_tool_use'] == (
        not parallel_tool_calls
    )


@pytest.mark.vcr
async def test_multiple_parallel_tool_calls(allow_model_requests: None):
    async def retrieve_entity_info(name: str) -> str:
        """Get the knowledge about the given entity."""
        data = {
            'alice': "alice is bob's wife",
            'bob': "bob is alice's husband",
            'charlie': "charlie is alice's son",
            'daisy': "daisy is bob's daughter and charlie's younger sister",
        }
        return data[name.lower()]

    system_prompt = """
    Use the `retrieve_entity_info` tool to get information about a specific person.
    If you need to use `retrieve_entity_info` to get information about multiple people, try
    to call them in parallel as much as possible.
    Think step by step and then provide a single most probable concise answer.
    """

    # If we don't provide some value for the API key, the anthropic SDK will raise an error.
    # However, we do want to use the environment variable if present when rewriting VCR cassettes.
    api_key = os.environ.get('ANTHROPIC_API_KEY', 'mock-value')
    agent = Agent(
        AnthropicModel('claude-3-5-haiku-latest', provider=AnthropicProvider(api_key=api_key)),
        system_prompt=system_prompt,
        tools=[retrieve_entity_info],
    )

    result = await agent.run('Alice, Bob, Charlie and Daisy are a family. Who is the youngest?')
    assert 'Daisy is the youngest' in result.output

    all_messages = result.all_messages()
    first_response = all_messages[1]
    second_request = all_messages[2]
    assert first_response.parts == snapshot(
        [
            TextPart(
                content="I'll help you find out who is the youngest by retrieving information about each family member.",
                part_kind='text',
            ),
            ToolCallPart(
                tool_name='retrieve_entity_info', args={'name': 'Alice'}, tool_call_id=IsStr(), part_kind='tool-call'
            ),
            ToolCallPart(
                tool_name='retrieve_entity_info', args={'name': 'Bob'}, tool_call_id=IsStr(), part_kind='tool-call'
            ),
            ToolCallPart(
                tool_name='retrieve_entity_info', args={'name': 'Charlie'}, tool_call_id=IsStr(), part_kind='tool-call'
            ),
            ToolCallPart(
                tool_name='retrieve_entity_info', args={'name': 'Daisy'}, tool_call_id=IsStr(), part_kind='tool-call'
            ),
        ]
    )
    assert second_request.parts == snapshot(
        [
            ToolReturnPart(
                tool_name='retrieve_entity_info',
                content="alice is bob's wife",
                tool_call_id=IsStr(),
                timestamp=IsDatetime(),
                part_kind='tool-return',
            ),
            ToolReturnPart(
                tool_name='retrieve_entity_info',
                content="bob is alice's husband",
                tool_call_id=IsStr(),
                timestamp=IsDatetime(),
                part_kind='tool-return',
            ),
            ToolReturnPart(
                tool_name='retrieve_entity_info',
                content="charlie is alice's son",
                tool_call_id=IsStr(),
                timestamp=IsDatetime(),
                part_kind='tool-return',
            ),
            ToolReturnPart(
                tool_name='retrieve_entity_info',
                content="daisy is bob's daughter and charlie's younger sister",
                tool_call_id=IsStr(),
                timestamp=IsDatetime(),
                part_kind='tool-return',
            ),
        ]
    )

    # Ensure the tool call IDs match between the tool calls and the tool returns
    tool_call_part_ids = [part.tool_call_id for part in first_response.parts if part.part_kind == 'tool-call']
    tool_return_part_ids = [part.tool_call_id for part in second_request.parts if part.part_kind == 'tool-return']
    assert len(set(tool_call_part_ids)) == 4  # ensure they are all unique
    assert tool_call_part_ids == tool_return_part_ids


async def test_anthropic_specific_metadata(allow_model_requests: None) -> None:
    c = completion_message([BetaTextBlock(text='world', type='text')], BetaUsage(input_tokens=5, output_tokens=10))
    mock_client = MockAnthropic.create_mock(c)
    m = AnthropicModel('claude-3-5-haiku-latest', provider=AnthropicProvider(anthropic_client=mock_client))
    agent = Agent(m)

    result = await agent.run('hello', model_settings=AnthropicModelSettings(anthropic_metadata={'user_id': '123'}))
    assert result.output == 'world'
    assert get_mock_chat_completion_kwargs(mock_client)[0]['metadata']['user_id'] == '123'


async def test_stream_structured(allow_model_requests: None):
    """Test streaming structured responses with Anthropic's API.

    This test simulates how Anthropic streams tool calls:
    1. Message start
    2. Tool block start with initial data
    3. Tool block delta with additional data
    4. Tool block stop
    5. Update usage
    6. Message stop
    """
    stream = [
        BetaRawMessageStartEvent(
            type='message_start',
            message=BetaMessage(
                id='msg_123',
                model='claude-3-5-haiku-latest',
                role='assistant',
                type='message',
                content=[],
                stop_reason=None,
                usage=BetaUsage(input_tokens=20, output_tokens=0),
            ),
        ),
        # Start tool block with initial data
        BetaRawContentBlockStartEvent(
            type='content_block_start',
            index=0,
            content_block=BetaToolUseBlock(type='tool_use', id='tool_1', name='my_tool', input={}),
        ),
        # Add more data through an incomplete JSON delta
        BetaRawContentBlockDeltaEvent(
            type='content_block_delta',
            index=0,
            delta=BetaInputJSONDelta(type='input_json_delta', partial_json='{"first": "One'),
        ),
        BetaRawContentBlockDeltaEvent(
            type='content_block_delta',
            index=0,
            delta=BetaInputJSONDelta(type='input_json_delta', partial_json='", "second": "Two"'),
        ),
        BetaRawContentBlockDeltaEvent(
            type='content_block_delta',
            index=0,
            delta=BetaInputJSONDelta(type='input_json_delta', partial_json='}'),
        ),
        # Mark tool block as complete
        BetaRawContentBlockStopEvent(type='content_block_stop', index=0),
        # Update the top-level message with usage
        BetaRawMessageDeltaEvent(
            type='message_delta',
            delta=Delta(stop_reason='end_turn'),
            usage=BetaMessageDeltaUsage(output_tokens=5),
        ),
        # Mark message as complete
        BetaRawMessageStopEvent(type='message_stop'),
    ]

    done_stream = [
        BetaRawMessageStartEvent(
            type='message_start',
            message=BetaMessage(
                id='msg_123',
                model='claude-3-5-haiku-latest',
                role='assistant',
                type='message',
                content=[],
                stop_reason=None,
                usage=BetaUsage(input_tokens=0, output_tokens=0),
            ),
        ),
        # Text block with final data
        BetaRawContentBlockStartEvent(
            type='content_block_start',
            index=0,
            content_block=BetaTextBlock(type='text', text='FINAL_PAYLOAD'),
        ),
        BetaRawContentBlockStopEvent(type='content_block_stop', index=0),
        BetaRawMessageStopEvent(type='message_stop'),
    ]

    mock_client = MockAnthropic.create_stream_mock([stream, done_stream])
    m = AnthropicModel('claude-3-5-haiku-latest', provider=AnthropicProvider(anthropic_client=mock_client))
    agent = Agent(m)

    tool_called = False

    @agent.tool_plain
    async def my_tool(first: str, second: str) -> int:
        nonlocal tool_called
        tool_called = True
        return len(first) + len(second)

    async with agent.run_stream('') as result:
        assert not result.is_complete
        chunks = [c async for c in result.stream(debounce_by=None)]

        # The tool output doesn't echo any content to the stream, so we only get the final payload once when
        # the block starts and once when it ends.
        assert chunks == snapshot(
            [
                'FINAL_PAYLOAD',
                'FINAL_PAYLOAD',
            ]
        )
        assert result.is_complete
        assert result.usage() == snapshot(
            Usage(
                requests=2,
                request_tokens=20,
                response_tokens=5,
                total_tokens=25,
                details={'input_tokens': 20, 'output_tokens': 5},
            )
        )
        assert tool_called


@pytest.mark.vcr()
async def test_image_url_input(allow_model_requests: None, anthropic_api_key: str):
    m = AnthropicModel('claude-3-5-haiku-latest', provider=AnthropicProvider(api_key=anthropic_api_key))
    agent = Agent(m)

    result = await agent.run(
        [
            'What is this vegetable?',
            ImageUrl(url='https://t3.ftcdn.net/jpg/00/85/79/92/360_F_85799278_0BBGV9OAdQDTLnKwAPBCcg1J7QtiieJY.jpg'),
        ]
    )
    assert result.output == snapshot(
        "This is a potato. It's a yellow/golden-colored potato with a characteristic oblong, slightly irregular shape and a skin covered in small eyes or indentations. Potatoes are a starchy root vegetable that belongs to the nightshade family and are a staple food in many cuisines around the world. This particular potato looks like it's in good condition, with a smooth, unblemished skin and a uniform yellow color."
    )


@pytest.mark.vcr()
async def test_extra_headers(allow_model_requests: None, anthropic_api_key: str):
    # This test doesn't do anything, it's just here to ensure that calls with `extra_headers` don't cause errors, including type.
    m = AnthropicModel('claude-3-5-haiku-latest', provider=AnthropicProvider(api_key=anthropic_api_key))
    agent = Agent(
        m,
        model_settings=AnthropicModelSettings(
            anthropic_metadata={'user_id': '123'}, extra_headers={'Extra-Header-Key': 'Extra-Header-Value'}
        ),
    )
    await agent.run('hello')


@pytest.mark.vcr()
async def test_image_url_input_invalid_mime_type(allow_model_requests: None, anthropic_api_key: str):
    m = AnthropicModel('claude-3-5-haiku-latest', provider=AnthropicProvider(api_key=anthropic_api_key))
    agent = Agent(m)

    result = await agent.run(
        [
            'What animal is this?',
            ImageUrl(
                url='https://lh3.googleusercontent.com/proxy/YngsuS8jQJysXxeucAgVBcSgIdwZlSQ-HvsNxGjHS0SrUKXI161bNKh6SOcMsNUGsnxoOrS3AYX--MT4T3S3SoCgSD1xKrtBwwItcgexaX_7W-qHo-VupmYgjjzWO-BuORLp9-pj8Kjr'
            ),
        ]
    )
    assert result.output == snapshot(
        'This is a Great Horned Owl (Bubo virginianus), a large and powerful owl species native to the Americas. The owl is shown sitting on a branch surrounded by yellow-green foliage, with its distinctive mottled gray-brown feathers and prominent ear tufts (often called "horns"). It has striking yellow eyes that are looking directly at the camera, giving it an intense and alert appearance. Great Horned Owls are known for their excellent camouflage, powerful talons, and nocturnal hunting habits. They are widespread across North and South America and are one of the most common and adaptable owl species.'
    )


@pytest.mark.vcr()
async def test_image_as_binary_content_tool_response(
    allow_model_requests: None, anthropic_api_key: str, image_content: BinaryContent
):
    m = AnthropicModel('claude-3-5-sonnet-latest', provider=AnthropicProvider(api_key=anthropic_api_key))
    agent = Agent(m)

    @agent.tool_plain
    async def get_image() -> BinaryContent:
        return image_content

    result = await agent.run(['What fruit is in the image you can get from the get_image tool?'])
    assert result.all_messages() == snapshot(
        [
            ModelRequest(
                parts=[
                    UserPromptPart(
                        content=['What fruit is in the image you can get from the get_image tool?'],
                        timestamp=IsDatetime(),
                    )
                ]
            ),
            ModelResponse(
                parts=[
                    TextPart(content='Let me get the image and check.'),
                    ToolCallPart(tool_name='get_image', args={}, tool_call_id='toolu_01YJiJ82nETV7aRdJr9f6Np7'),
                ],
                usage=Usage(
                    requests=1,
                    request_tokens=372,
                    response_tokens=45,
                    total_tokens=417,
                    details={
                        'cache_creation_input_tokens': 0,
                        'cache_read_input_tokens': 0,
                        'input_tokens': 372,
                        'output_tokens': 45,
                    },
                ),
                model_name='claude-3-5-sonnet-20241022',
                timestamp=IsDatetime(),
                vendor_id='msg_01CC59GmUmYXKCV26rHfr32m',
            ),
            ModelRequest(
                parts=[
                    ToolReturnPart(
                        tool_name='get_image',
                        content='See file 1c8566',
                        tool_call_id='toolu_01YJiJ82nETV7aRdJr9f6Np7',
                        timestamp=IsDatetime(),
                    ),
                    UserPromptPart(
                        content=[
                            'This is file 1c8566:',
                            image_content,
                        ],
                        timestamp=IsDatetime(),
                    ),
                ]
            ),
            ModelResponse(
                parts=[
                    TextPart(
                        content="The image shows a kiwi fruit that has been cut in half, displaying its characteristic bright green flesh with small black seeds arranged in a circular pattern around a white center core. The fruit's thin, fuzzy brown skin is visible around the edges of the slice."
                    )
                ],
                usage=Usage(
                    requests=1,
                    request_tokens=2021,
                    response_tokens=57,
                    total_tokens=2078,
                    details={
                        'cache_creation_input_tokens': 0,
                        'cache_read_input_tokens': 0,
                        'input_tokens': 2021,
                        'output_tokens': 57,
                    },
                ),
                model_name='claude-3-5-sonnet-20241022',
                timestamp=IsDatetime(),
                vendor_id='msg_014MJqSsWD1pUC23Vvi57LoY',
            ),
        ]
    )


@pytest.mark.parametrize('media_type', ('audio/wav', 'audio/mpeg'))
async def test_audio_as_binary_content_input(allow_model_requests: None, media_type: str):
    c = completion_message([BetaTextBlock(text='world', type='text')], BetaUsage(input_tokens=5, output_tokens=10))
    mock_client = MockAnthropic.create_mock(c)
    m = AnthropicModel('claude-3-5-haiku-latest', provider=AnthropicProvider(anthropic_client=mock_client))
    agent = Agent(m)

    base64_content = b'//uQZ'

    with pytest.raises(RuntimeError, match='Only images and PDFs are supported for binary content'):
        await agent.run(['hello', BinaryContent(data=base64_content, media_type=media_type)])


def test_model_status_error(allow_model_requests: None) -> None:
    mock_client = MockAnthropic.create_mock(
        APIStatusError(
            'test error',
            response=httpx.Response(status_code=500, request=httpx.Request('POST', 'https://example.com/v1')),
            body={'error': 'test error'},
        )
    )
    m = AnthropicModel('claude-3-5-sonnet-latest', provider=AnthropicProvider(anthropic_client=mock_client))
    agent = Agent(m)
    with pytest.raises(ModelHTTPError) as exc_info:
        agent.run_sync('hello')
    assert str(exc_info.value) == snapshot(
        "status_code: 500, model_name: claude-3-5-sonnet-latest, body: {'error': 'test error'}"
    )


@pytest.mark.vcr()
async def test_document_binary_content_input(
    allow_model_requests: None, anthropic_api_key: str, document_content: BinaryContent
):
    m = AnthropicModel('claude-3-5-sonnet-latest', provider=AnthropicProvider(api_key=anthropic_api_key))
    agent = Agent(m)

    result = await agent.run(['What is the main content on this document?', document_content])
    assert result.output == snapshot(
        'The document shows only the text "Dummy PDF file" at the top of what appears to be a blank white page.'
    )


@pytest.mark.vcr()
async def test_document_url_input(allow_model_requests: None, anthropic_api_key: str):
    m = AnthropicModel('claude-3-5-sonnet-latest', provider=AnthropicProvider(api_key=anthropic_api_key))
    agent = Agent(m)

    document_url = DocumentUrl(url='https://pdfobject.com/pdf/sample.pdf')

    result = await agent.run(['What is the main content on this document?', document_url])
    assert result.output == snapshot(
        'This document appears to be a sample PDF file that contains Lorem ipsum text, which is placeholder text commonly used in design and publishing. The document starts with "Sample PDF" and includes the line "This is a simple PDF file. Fun fun fun." followed by several paragraphs of Lorem ipsum text. Lorem ipsum is dummy text that has no meaningful content - it\'s typically used to demonstrate the visual form of a document or typeface without the distraction of meaningful content.'
    )


@pytest.mark.vcr()
async def test_text_document_url_input(allow_model_requests: None, anthropic_api_key: str):
    m = AnthropicModel('claude-3-5-sonnet-latest', provider=AnthropicProvider(api_key=anthropic_api_key))
    agent = Agent(m)

    text_document_url = DocumentUrl(url='https://example-files.online-convert.com/document/txt/example.txt')

    result = await agent.run(['What is the main content on this document?', text_document_url])
    assert result.output == snapshot("""\
This document is primarily about the use of placeholder names, specifically focusing on "John Doe" and its variants. The content explains how these placeholder names are used in legal contexts and other situations when a person's identity is unknown or needs to be withheld. The text describes:

1. Various placeholder names like:
- "John Doe" (for males)
- "Jane Doe" or "Jane Roe" (for females)
- "Jonnie Doe" and "Janie Doe" (for children)
- "Baby Doe" (for unidentified children)

2. The usage of these names in:
- Legal actions and cases
- Hospital settings for unidentified patients
- Forms and examples
- Popular culture

3. Regional variations, noting that while this practice is common in the United States and Canada, other English-speaking countries like the UK use alternatives such as "Joe Bloggs" or "John Smith."

The document appears to be a test file with example content sourced from Wikipedia, including licensing information and attribution details at the end.\
""")


def test_init_with_provider():
    provider = AnthropicProvider(api_key='api-key')
    model = AnthropicModel('claude-3-opus-latest', provider=provider)
    assert model.model_name == 'claude-3-opus-latest'
    assert model.client == provider.client


def test_init_with_provider_string(env: TestEnv):
    env.set('ANTHROPIC_API_KEY', 'env-api-key')
    model = AnthropicModel('claude-3-opus-latest', provider='anthropic')
    assert model.model_name == 'claude-3-opus-latest'
    assert model.client is not None


@pytest.mark.vcr()
async def test_anthropic_model_instructions(allow_model_requests: None, anthropic_api_key: str):
    m = AnthropicModel('claude-3-opus-latest', provider=AnthropicProvider(api_key=anthropic_api_key))
    agent = Agent(m)

    @agent.instructions
    def simple_instructions():
        return 'You are a helpful assistant.'

    result = await agent.run('What is the capital of France?')
    assert result.all_messages() == snapshot(
        [
            ModelRequest(
                parts=[UserPromptPart(content='What is the capital of France?', timestamp=IsDatetime())],
                instructions='You are a helpful assistant.',
            ),
            ModelResponse(
                parts=[TextPart(content='The capital of France is Paris.')],
                usage=Usage(
                    requests=1,
                    request_tokens=20,
                    response_tokens=10,
                    total_tokens=30,
                    details={
                        'cache_creation_input_tokens': 0,
                        'cache_read_input_tokens': 0,
                        'input_tokens': 20,
                        'output_tokens': 10,
                    },
                ),
                model_name='claude-3-opus-20240229',
                timestamp=IsDatetime(),
                vendor_id='msg_01BznVNBje2zyfpCfNQCD5en',
            ),
        ]
    )


async def test_multiple_system_prompt_formatting(allow_model_requests: None):
    c = completion_message([BetaTextBlock(text='world', type='text')], BetaUsage(input_tokens=5, output_tokens=10))
    mock_client = MockAnthropic().create_mock(c)
    m = AnthropicModel('claude-3-5-haiku-latest', provider=AnthropicProvider(anthropic_client=mock_client))
    agent = Agent(m, system_prompt='this is the system prompt')

    @agent.system_prompt
    def system_prompt() -> str:
        return 'and this is another'

    await agent.run('hello')
    completion_kwargs = get_mock_chat_completion_kwargs(mock_client)[0]
    assert 'system' in completion_kwargs
    assert completion_kwargs['system'] == 'this is the system prompt\n\nand this is another'


def anth_msg(usage: BetaUsage) -> BetaMessage:
    return BetaMessage(
        id='x',
        content=[],
        model='claude-3-7-sonnet-latest',
        role='assistant',
        type='message',
        usage=usage,
    )


@pytest.mark.parametrize(
    'message_callback,usage',
    [
        pytest.param(
            lambda: anth_msg(BetaUsage(input_tokens=1, output_tokens=1)),
            snapshot(
                Usage(
                    request_tokens=1, response_tokens=1, total_tokens=2, details={'input_tokens': 1, 'output_tokens': 1}
                )
            ),
            id='AnthropicMessage',
        ),
        pytest.param(
            lambda: anth_msg(
                BetaUsage(input_tokens=1, output_tokens=1, cache_creation_input_tokens=2, cache_read_input_tokens=3)
            ),
            snapshot(
                Usage(
                    request_tokens=6,
                    response_tokens=1,
                    total_tokens=7,
                    details={
                        'cache_creation_input_tokens': 2,
                        'cache_read_input_tokens': 3,
                        'input_tokens': 1,
                        'output_tokens': 1,
                    },
                )
            ),
            id='AnthropicMessage-cached',
        ),
        pytest.param(
            lambda: BetaRawMessageStartEvent(
                message=anth_msg(BetaUsage(input_tokens=1, output_tokens=1)), type='message_start'
            ),
            snapshot(
                Usage(
                    request_tokens=1, response_tokens=1, total_tokens=2, details={'input_tokens': 1, 'output_tokens': 1}
                )
            ),
            id='RawMessageStartEvent',
        ),
        pytest.param(
            lambda: BetaRawMessageDeltaEvent(
                delta=Delta(),
                usage=BetaMessageDeltaUsage(output_tokens=5),
                type='message_delta',
            ),
            snapshot(Usage(response_tokens=5, total_tokens=5, details={'output_tokens': 5})),
            id='RawMessageDeltaEvent',
        ),
        pytest.param(lambda: BetaRawMessageStopEvent(type='message_stop'), snapshot(Usage()), id='RawMessageStopEvent'),
    ],
)
def test_usage(message_callback: Callable[[], BetaMessage | BetaRawMessageStreamEvent], usage: Usage):
    assert _map_usage(message_callback()) == usage


@pytest.mark.vcr()
async def test_anthropic_model_empty_message_on_history(allow_model_requests: None, anthropic_api_key: str):
    """The Anthropic API will error if you send an empty message on the history.

    Check <https://github.com/pydantic/pydantic-ai/pull/1027> for more details.
    """
    m = AnthropicModel('claude-3-5-sonnet-latest', provider=AnthropicProvider(api_key=anthropic_api_key))
    agent = Agent(m, instructions='You are a helpful assistant.')

    result = await agent.run(
        'I need a potato!',
        message_history=[
            ModelRequest(parts=[], instructions='You are a helpful assistant.', kind='request'),
            ModelResponse(parts=[TextPart(content='Hello, how can I help you?')], kind='response'),
        ],
    )
    assert result.output == snapshot("""\
I can't physically give you a potato since I'm a computer program. However, I can:

1. Help you find recipes that use potatoes
2. Give you tips on how to select, store, or cook potatoes
3. Share information about different potato varieties
4. Provide guidance on growing potatoes

What specifically would you like to know about potatoes?\
""")


<<<<<<< HEAD
@pytest.mark.vcr()
async def test_anthropic_tool_output(allow_model_requests: None, anthropic_api_key: str):
    m = AnthropicModel('claude-3-5-sonnet-latest', provider=AnthropicProvider(api_key=anthropic_api_key))

    class CityLocation(BaseModel):
        city: str
        country: str

    agent = Agent(m, output_type=ToolOutput(CityLocation))

    @agent.tool_plain
    async def get_user_country() -> str:
        return 'Mexico'

    result = await agent.run('What is the largest city in the user country?')
    assert result.output == snapshot(CityLocation(city='Mexico City', country='Mexico'))

    assert result.all_messages() == snapshot(
        [
            ModelRequest(
                parts=[
                    UserPromptPart(
                        content='What is the largest city in the user country?',
                        timestamp=IsDatetime(),
                    )
                ]
            ),
            ModelResponse(
                parts=[
                    ToolCallPart(tool_name='get_user_country', args={}, tool_call_id='toolu_019pMboNVRg5jkw4PKkofQ6Y')
                ],
                usage=Usage(
                    requests=1,
                    request_tokens=445,
                    response_tokens=23,
                    total_tokens=468,
                    details={
                        'cache_creation_input_tokens': 0,
                        'cache_read_input_tokens': 0,
                        'input_tokens': 445,
                        'output_tokens': 23,
                    },
                ),
                model_name='claude-3-5-sonnet-20241022',
                timestamp=IsDatetime(),
                vendor_id='msg_01EnfsDTixCmHjqvk9QarBj4',
            ),
            ModelRequest(
                parts=[
                    ToolReturnPart(
                        tool_name='get_user_country',
                        content='Mexico',
                        tool_call_id='toolu_019pMboNVRg5jkw4PKkofQ6Y',
                        timestamp=IsDatetime(),
                    )
                ]
            ),
            ModelResponse(
                parts=[
                    ToolCallPart(
                        tool_name='final_result',
                        args={'city': 'Mexico City', 'country': 'Mexico'},
                        tool_call_id='toolu_01V4d2H4EWp5LDM2aXaeyR6W',
                    )
                ],
                usage=Usage(
                    requests=1,
                    request_tokens=497,
                    response_tokens=56,
                    total_tokens=553,
                    details={
                        'cache_creation_input_tokens': 0,
                        'cache_read_input_tokens': 0,
                        'input_tokens': 497,
                        'output_tokens': 56,
                    },
                ),
                model_name='claude-3-5-sonnet-20241022',
                timestamp=IsDatetime(),
                vendor_id='msg_01Hbm5BtKzfVtWs8Eb7rCNNx',
            ),
            ModelRequest(
                parts=[
                    ToolReturnPart(
                        tool_name='final_result',
                        content='Final result processed.',
                        tool_call_id='toolu_01V4d2H4EWp5LDM2aXaeyR6W',
                        timestamp=IsDatetime(),
                    )
                ]
            ),
        ]
    )


@pytest.mark.vcr()
async def test_anthropic_text_output_function(allow_model_requests: None, anthropic_api_key: str):
    m = AnthropicModel('claude-3-5-sonnet-latest', provider=AnthropicProvider(api_key=anthropic_api_key))

    def upcase(text: str) -> str:
        return text.upper()

    agent = Agent(m, output_type=TextOutput(upcase))

    @agent.tool_plain
    async def get_user_country() -> str:
        return 'Mexico'

    result = await agent.run(
        'What is the largest city in the user country? Use the get_user_country tool and then your own world knowledge.'
    )
    assert result.output == snapshot(
        "BASED ON THE RESULT, YOU ARE LOCATED IN MEXICO. THE LARGEST CITY IN MEXICO IS MEXICO CITY (CIUDAD DE MÉXICO), WHICH IS ALSO THE NATION'S CAPITAL. MEXICO CITY HAS A POPULATION OF APPROXIMATELY 9.2 MILLION PEOPLE IN THE CITY PROPER, AND OVER 21 MILLION PEOPLE IN ITS METROPOLITAN AREA, MAKING IT ONE OF THE LARGEST URBAN AGGLOMERATIONS IN THE WORLD. IT IS BOTH THE POLITICAL AND ECONOMIC CENTER OF MEXICO, LOCATED IN THE VALLEY OF MEXICO IN THE CENTRAL PART OF THE COUNTRY."
    )

    assert result.all_messages() == snapshot(
        [
            ModelRequest(
                parts=[
                    UserPromptPart(
                        content='What is the largest city in the user country? Use the get_user_country tool and then your own world knowledge.',
                        timestamp=IsDatetime(),
                    )
                ]
            ),
            ModelResponse(
                parts=[
                    TextPart(
                        content="I'll help you find the largest city in your country. Let me first check your country using the get_user_country tool."
                    ),
                    ToolCallPart(tool_name='get_user_country', args={}, tool_call_id='toolu_01EZuxfc6MsPsPgrAKQohw3e'),
                ],
                usage=Usage(
                    requests=1,
                    request_tokens=383,
                    response_tokens=66,
                    total_tokens=449,
                    details={
                        'cache_creation_input_tokens': 0,
                        'cache_read_input_tokens': 0,
                        'input_tokens': 383,
                        'output_tokens': 66,
                    },
                ),
                model_name='claude-3-5-sonnet-20241022',
                timestamp=IsDatetime(),
                vendor_id='msg_014NE4yfV1Yz2vLAJzapxxef',
            ),
            ModelRequest(
                parts=[
                    ToolReturnPart(
                        tool_name='get_user_country',
                        content='Mexico',
                        tool_call_id='toolu_01EZuxfc6MsPsPgrAKQohw3e',
                        timestamp=IsDatetime(),
                    )
                ]
            ),
            ModelResponse(
                parts=[
                    TextPart(
                        content="Based on the result, you are located in Mexico. The largest city in Mexico is Mexico City (Ciudad de México), which is also the nation's capital. Mexico City has a population of approximately 9.2 million people in the city proper, and over 21 million people in its metropolitan area, making it one of the largest urban agglomerations in the world. It is both the political and economic center of Mexico, located in the Valley of Mexico in the central part of the country."
                    )
                ],
                usage=Usage(
                    requests=1,
                    request_tokens=461,
                    response_tokens=107,
                    total_tokens=568,
                    details={
                        'cache_creation_input_tokens': 0,
                        'cache_read_input_tokens': 0,
                        'input_tokens': 461,
                        'output_tokens': 107,
                    },
                ),
                model_name='claude-3-5-sonnet-20241022',
                timestamp=IsDatetime(),
                vendor_id='msg_0193srwo7TCx49h97wDwc7K7',
            ),
        ]
    )


@pytest.mark.vcr()
async def test_anthropic_prompted_json_output(allow_model_requests: None, anthropic_api_key: str):
    m = AnthropicModel('claude-3-5-sonnet-latest', provider=AnthropicProvider(api_key=anthropic_api_key))

    class CityLocation(BaseModel):
        city: str
        country: str

    agent = Agent(m, output_type=PromptedJsonOutput(CityLocation))

    @agent.tool_plain
    async def get_user_country() -> str:
        return 'Mexico'

    result = await agent.run(
        'What is the largest city in the user country? Use the get_user_country tool and then your own world knowledge.'
    )
    assert result.output == snapshot(CityLocation(city='Mexico City', country='Mexico'))

    assert result.all_messages() == snapshot(
        [
            ModelRequest(
                parts=[
                    UserPromptPart(
                        content='What is the largest city in the user country? Use the get_user_country tool and then your own world knowledge.',
                        timestamp=IsDatetime(),
                    )
                ],
                instructions="""\
Always respond with a JSON object that's compatible with this schema:

{"properties": {"city": {"type": "string"}, "country": {"type": "string"}}, "required": ["city", "country"], "title": "CityLocation", "type": "object"}

Don't include any text or Markdown fencing before or after.\
""",
            ),
            ModelResponse(
                parts=[
                    ToolCallPart(tool_name='get_user_country', args={}, tool_call_id='toolu_017UryVwtsKsjonhFV3cgV3X')
                ],
                usage=Usage(
                    requests=1,
                    request_tokens=459,
                    response_tokens=38,
                    total_tokens=497,
                    details={
                        'cache_creation_input_tokens': 0,
                        'cache_read_input_tokens': 0,
                        'input_tokens': 459,
                        'output_tokens': 38,
                    },
                ),
                model_name='claude-3-5-sonnet-20241022',
                timestamp=IsDatetime(),
                vendor_id='msg_014CpBKzioMqUyLWrMihpvsz',
            ),
            ModelRequest(
                parts=[
                    ToolReturnPart(
                        tool_name='get_user_country',
                        content='Mexico',
                        tool_call_id='toolu_017UryVwtsKsjonhFV3cgV3X',
                        timestamp=IsDatetime(),
                    )
                ],
                instructions="""\
Always respond with a JSON object that's compatible with this schema:

{"properties": {"city": {"type": "string"}, "country": {"type": "string"}}, "required": ["city", "country"], "title": "CityLocation", "type": "object"}

Don't include any text or Markdown fencing before or after.\
""",
            ),
            ModelResponse(
                parts=[TextPart(content='{"city": "Mexico City", "country": "Mexico"}')],
                usage=Usage(
                    requests=1,
                    request_tokens=510,
                    response_tokens=17,
                    total_tokens=527,
                    details={
                        'cache_creation_input_tokens': 0,
                        'cache_read_input_tokens': 0,
                        'input_tokens': 510,
                        'output_tokens': 17,
                    },
                ),
                model_name='claude-3-5-sonnet-20241022',
                timestamp=IsDatetime(),
                vendor_id='msg_014JeWCouH6DpdqzMTaBdkpJ',
            ),
        ]
    )


@pytest.mark.vcr()
async def test_anthropic_prompted_json_output_multiple(allow_model_requests: None, anthropic_api_key: str):
    m = AnthropicModel('claude-3-5-sonnet-latest', provider=AnthropicProvider(api_key=anthropic_api_key))

    class CityLocation(BaseModel):
        city: str
        country: str

    class CountryLanguage(BaseModel):
        country: str
        language: str

    agent = Agent(m, output_type=PromptedJsonOutput([CityLocation, CountryLanguage]))

    result = await agent.run('What is the largest city in Mexico?')
    assert result.output == snapshot(CityLocation(city='Mexico City', country='Mexico'))

    assert result.all_messages() == snapshot(
        [
            ModelRequest(
                parts=[
                    UserPromptPart(
                        content='What is the largest city in Mexico?',
                        timestamp=IsDatetime(),
                    )
                ],
                instructions="""\
Always respond with a JSON object that's compatible with this schema:

{"type": "object", "properties": {"result": {"anyOf": [{"type": "object", "properties": {"kind": {"type": "string", "const": "CityLocation"}, "data": {"properties": {"city": {"type": "string"}, "country": {"type": "string"}}, "required": ["city", "country"], "type": "object"}}, "required": ["kind", "data"], "additionalProperties": false, "title": "CityLocation"}, {"type": "object", "properties": {"kind": {"type": "string", "const": "CountryLanguage"}, "data": {"properties": {"country": {"type": "string"}, "language": {"type": "string"}}, "required": ["country", "language"], "type": "object"}}, "required": ["kind", "data"], "additionalProperties": false, "title": "CountryLanguage"}]}}, "required": ["result"], "additionalProperties": false}

Don't include any text or Markdown fencing before or after.\
""",
            ),
            ModelResponse(
                parts=[
                    TextPart(
                        content='{"result": {"kind": "CityLocation", "data": {"city": "Mexico City", "country": "Mexico"}}}'
                    )
                ],
                usage=Usage(
                    requests=1,
                    request_tokens=281,
                    response_tokens=31,
                    total_tokens=312,
                    details={
                        'cache_creation_input_tokens': 0,
                        'cache_read_input_tokens': 0,
                        'input_tokens': 281,
                        'output_tokens': 31,
                    },
                ),
                model_name='claude-3-5-sonnet-20241022',
                timestamp=IsDatetime(),
                vendor_id='msg_013ttUi3HCcKt7PkJpoWs5FT',
            ),
        ]
    )
=======
async def test_anthropic_empty_content_filtering(env: TestEnv):
    """Test the empty content filtering logic directly."""

    from pydantic_ai.messages import (
        ModelMessage,
        ModelRequest,
        ModelResponse,
        SystemPromptPart,
        TextPart,
        UserPromptPart,
    )

    # Initialize model for all tests
    env.set('ANTHROPIC_API_KEY', 'test-key')
    model = AnthropicModel('claude-3-5-sonnet-latest', provider='anthropic')

    # Test _map_message with empty string in user prompt
    messages_empty_string: list[ModelMessage] = [
        ModelRequest(parts=[UserPromptPart(content='')], kind='request'),
    ]
    _, anthropic_messages = await model._map_message(messages_empty_string)  # type: ignore[attr-defined]
    assert anthropic_messages == snapshot([])  # Empty content should be filtered out

    # Test _map_message with list containing empty strings in user prompt
    messages_mixed_content: list[ModelMessage] = [
        ModelRequest(parts=[UserPromptPart(content=['', 'Hello', '', 'World'])], kind='request'),
    ]
    _, anthropic_messages = await model._map_message(messages_mixed_content)  # type: ignore[attr-defined]
    assert anthropic_messages == snapshot(
        [{'role': 'user', 'content': [{'text': 'Hello', 'type': 'text'}, {'text': 'World', 'type': 'text'}]}]
    )

    # Test _map_message with empty assistant response
    messages: list[ModelMessage] = [
        ModelRequest(parts=[SystemPromptPart(content='You are helpful')], kind='request'),
        ModelResponse(parts=[TextPart(content='')], kind='response'),  # Empty response
        ModelRequest(parts=[UserPromptPart(content='Hello')], kind='request'),
    ]
    _, anthropic_messages = await model._map_message(messages)  # type: ignore[attr-defined]
    # The empty assistant message should be filtered out
    assert anthropic_messages == snapshot([{'role': 'user', 'content': [{'text': 'Hello', 'type': 'text'}]}])

    # Test with only empty assistant parts
    messages_resp: list[ModelMessage] = [
        ModelResponse(parts=[TextPart(content=''), TextPart(content='')], kind='response'),
    ]
    _, anthropic_messages = await model._map_message(messages_resp)  # type: ignore[attr-defined]
    assert len(anthropic_messages) == 0  # No messages should be added
>>>>>>> 477a5902
<|MERGE_RESOLUTION|>--- conflicted
+++ resolved
@@ -1066,7 +1066,56 @@
 """)
 
 
-<<<<<<< HEAD
+async def test_anthropic_empty_content_filtering(env: TestEnv):
+    """Test the empty content filtering logic directly."""
+
+    from pydantic_ai.messages import (
+        ModelMessage,
+        ModelRequest,
+        ModelResponse,
+        SystemPromptPart,
+        TextPart,
+        UserPromptPart,
+    )
+
+    # Initialize model for all tests
+    env.set('ANTHROPIC_API_KEY', 'test-key')
+    model = AnthropicModel('claude-3-5-sonnet-latest', provider='anthropic')
+
+    # Test _map_message with empty string in user prompt
+    messages_empty_string: list[ModelMessage] = [
+        ModelRequest(parts=[UserPromptPart(content='')], kind='request'),
+    ]
+    _, anthropic_messages = await model._map_message(messages_empty_string)  # type: ignore[attr-defined]
+    assert anthropic_messages == snapshot([])  # Empty content should be filtered out
+
+    # Test _map_message with list containing empty strings in user prompt
+    messages_mixed_content: list[ModelMessage] = [
+        ModelRequest(parts=[UserPromptPart(content=['', 'Hello', '', 'World'])], kind='request'),
+    ]
+    _, anthropic_messages = await model._map_message(messages_mixed_content)  # type: ignore[attr-defined]
+    assert anthropic_messages == snapshot(
+        [{'role': 'user', 'content': [{'text': 'Hello', 'type': 'text'}, {'text': 'World', 'type': 'text'}]}]
+    )
+
+    # Test _map_message with empty assistant response
+    messages: list[ModelMessage] = [
+        ModelRequest(parts=[SystemPromptPart(content='You are helpful')], kind='request'),
+        ModelResponse(parts=[TextPart(content='')], kind='response'),  # Empty response
+        ModelRequest(parts=[UserPromptPart(content='Hello')], kind='request'),
+    ]
+    _, anthropic_messages = await model._map_message(messages)  # type: ignore[attr-defined]
+    # The empty assistant message should be filtered out
+    assert anthropic_messages == snapshot([{'role': 'user', 'content': [{'text': 'Hello', 'type': 'text'}]}])
+
+    # Test with only empty assistant parts
+    messages_resp: list[ModelMessage] = [
+        ModelResponse(parts=[TextPart(content=''), TextPart(content='')], kind='response'),
+    ]
+    _, anthropic_messages = await model._map_message(messages_resp)  # type: ignore[attr-defined]
+    assert len(anthropic_messages) == 0  # No messages should be added
+
+
 @pytest.mark.vcr()
 async def test_anthropic_tool_output(allow_model_requests: None, anthropic_api_key: str):
     m = AnthropicModel('claude-3-5-sonnet-latest', provider=AnthropicProvider(api_key=anthropic_api_key))
@@ -1403,54 +1452,4 @@
                 vendor_id='msg_013ttUi3HCcKt7PkJpoWs5FT',
             ),
         ]
-    )
-=======
-async def test_anthropic_empty_content_filtering(env: TestEnv):
-    """Test the empty content filtering logic directly."""
-
-    from pydantic_ai.messages import (
-        ModelMessage,
-        ModelRequest,
-        ModelResponse,
-        SystemPromptPart,
-        TextPart,
-        UserPromptPart,
-    )
-
-    # Initialize model for all tests
-    env.set('ANTHROPIC_API_KEY', 'test-key')
-    model = AnthropicModel('claude-3-5-sonnet-latest', provider='anthropic')
-
-    # Test _map_message with empty string in user prompt
-    messages_empty_string: list[ModelMessage] = [
-        ModelRequest(parts=[UserPromptPart(content='')], kind='request'),
-    ]
-    _, anthropic_messages = await model._map_message(messages_empty_string)  # type: ignore[attr-defined]
-    assert anthropic_messages == snapshot([])  # Empty content should be filtered out
-
-    # Test _map_message with list containing empty strings in user prompt
-    messages_mixed_content: list[ModelMessage] = [
-        ModelRequest(parts=[UserPromptPart(content=['', 'Hello', '', 'World'])], kind='request'),
-    ]
-    _, anthropic_messages = await model._map_message(messages_mixed_content)  # type: ignore[attr-defined]
-    assert anthropic_messages == snapshot(
-        [{'role': 'user', 'content': [{'text': 'Hello', 'type': 'text'}, {'text': 'World', 'type': 'text'}]}]
-    )
-
-    # Test _map_message with empty assistant response
-    messages: list[ModelMessage] = [
-        ModelRequest(parts=[SystemPromptPart(content='You are helpful')], kind='request'),
-        ModelResponse(parts=[TextPart(content='')], kind='response'),  # Empty response
-        ModelRequest(parts=[UserPromptPart(content='Hello')], kind='request'),
-    ]
-    _, anthropic_messages = await model._map_message(messages)  # type: ignore[attr-defined]
-    # The empty assistant message should be filtered out
-    assert anthropic_messages == snapshot([{'role': 'user', 'content': [{'text': 'Hello', 'type': 'text'}]}])
-
-    # Test with only empty assistant parts
-    messages_resp: list[ModelMessage] = [
-        ModelResponse(parts=[TextPart(content=''), TextPart(content='')], kind='response'),
-    ]
-    _, anthropic_messages = await model._map_message(messages_resp)  # type: ignore[attr-defined]
-    assert len(anthropic_messages) == 0  # No messages should be added
->>>>>>> 477a5902
+    )
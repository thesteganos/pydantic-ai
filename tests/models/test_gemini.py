# pyright: reportPrivateUsage=false
from __future__ import annotations as _annotations

import datetime
import json
from collections.abc import AsyncIterator, Callable, Sequence
from dataclasses import dataclass
from datetime import timezone
from enum import IntEnum
from typing import Annotated

import httpx
import pytest
from inline_snapshot import snapshot
from pydantic import BaseModel, Field
from typing_extensions import Literal, TypeAlias

from pydantic_ai import Agent, ModelRetry, UnexpectedModelBehavior, UserError
from pydantic_ai.exceptions import ModelHTTPError
from pydantic_ai.messages import (
    BinaryContent,
    DocumentUrl,
    ImageUrl,
    ModelRequest,
    ModelResponse,
    RetryPromptPart,
    SystemPromptPart,
    TextPart,
    ToolCallPart,
    ToolReturnPart,
    UserPromptPart,
    VideoUrl,
)
from pydantic_ai.models import ModelRequestParameters
from pydantic_ai.models.gemini import (
    GeminiModel,
    GeminiModelSettings,
    _content_model_response,
    _gemini_response_ta,
    _gemini_streamed_response_ta,
    _GeminiCandidates,
    _GeminiContent,
    _GeminiFunction,
    _GeminiFunctionCall,
    _GeminiFunctionCallingConfig,
    _GeminiFunctionCallPart,
    _GeminiResponse,
    _GeminiSafetyRating,
    _GeminiTextPart,
    _GeminiThoughtPart,
    _GeminiToolConfig,
    _GeminiTools,
    _GeminiUsageMetaData,
)
from pydantic_ai.providers.google_gla import GoogleGLAProvider
from pydantic_ai.result import StructuredTextOutput, TextOutput, ToolOutput, Usage
from pydantic_ai.tools import ToolDefinition

from ..conftest import ClientWithHandler, IsDatetime, IsNow, IsStr, TestEnv

pytestmark = pytest.mark.anyio


async def test_model_simple(allow_model_requests: None):
    m = GeminiModel('gemini-1.5-flash', provider=GoogleGLAProvider(api_key='via-arg'))
    assert isinstance(m.client, httpx.AsyncClient)
    assert m.model_name == 'gemini-1.5-flash'
    assert 'x-goog-api-key' in m.client.headers

    mrp = ModelRequestParameters(
        function_tools=[], allow_text_output=True, output_tools=[], output_mode='text', output_object=None
    )
    mrp = m.customize_request_parameters(mrp)
    tools = m._get_tools(mrp)
    tool_config = m._get_tool_config(mrp, tools)
    assert tools is None
    assert tool_config is None


async def test_model_tools(allow_model_requests: None):
    m = GeminiModel('gemini-1.5-flash', provider=GoogleGLAProvider(api_key='via-arg'))
    tools = [
        ToolDefinition(
            'foo',
            'This is foo',
            {'type': 'object', 'title': 'Foo', 'properties': {'bar': {'type': 'number', 'title': 'Bar'}}},
        ),
        ToolDefinition(
            'apple',
            'This is apple',
            {
                'type': 'object',
                'properties': {
                    'banana': {'type': 'array', 'title': 'Banana', 'items': {'type': 'number', 'title': 'Bar'}}
                },
            },
        ),
    ]
    output_tool = ToolDefinition(
        'result',
        'This is the tool for the final Result',
        {'type': 'object', 'title': 'Result', 'properties': {'spam': {'type': 'number'}}, 'required': ['spam']},
    )

    mrp = ModelRequestParameters(
        function_tools=tools,
        allow_text_output=True,
        output_tools=[output_tool],
        output_mode='text',
        output_object=None,
    )
    mrp = m.customize_request_parameters(mrp)
    tools = m._get_tools(mrp)
    tool_config = m._get_tool_config(mrp, tools)
    assert tools == snapshot(
        _GeminiTools(
            function_declarations=[
                _GeminiFunction(
                    name='foo',
                    description='This is foo',
                    parameters={'type': 'object', 'properties': {'bar': {'type': 'number'}}},
                ),
                _GeminiFunction(
                    name='apple',
                    description='This is apple',
                    parameters={
                        'type': 'object',
                        'properties': {'banana': {'type': 'array', 'items': {'type': 'number'}}},
                    },
                ),
                _GeminiFunction(
                    name='result',
                    description='This is the tool for the final Result',
                    parameters={
                        'type': 'object',
                        'properties': {'spam': {'type': 'number'}},
                        'required': ['spam'],
                    },
                ),
            ]
        )
    )
    assert tool_config is None


async def test_require_response_tool(allow_model_requests: None):
    m = GeminiModel('gemini-1.5-flash', provider=GoogleGLAProvider(api_key='via-arg'))
    output_tool = ToolDefinition(
        'result',
        'This is the tool for the final Result',
        {'type': 'object', 'title': 'Result', 'properties': {'spam': {'type': 'number'}}},
    )
    mrp = ModelRequestParameters(
        function_tools=[],
        allow_text_output=False,
        output_tools=[output_tool],
        output_mode='tool',
        output_object=None,
    )
    mrp = m.customize_request_parameters(mrp)
    tools = m._get_tools(mrp)
    tool_config = m._get_tool_config(mrp, tools)
    assert tools == snapshot(
        _GeminiTools(
            function_declarations=[
                _GeminiFunction(
                    name='result',
                    description='This is the tool for the final Result',
                    parameters={
                        'type': 'object',
                        'properties': {'spam': {'type': 'number'}},
                    },
                ),
            ]
        )
    )
    assert tool_config == snapshot(
        _GeminiToolConfig(
            function_calling_config=_GeminiFunctionCallingConfig(mode='ANY', allowed_function_names=['result'])
        )
    )


async def test_json_def_replaced(allow_model_requests: None):
    class Axis(BaseModel):
        label: str

    class Chart(BaseModel):
        x_axis: Axis
        y_axis: Axis

    class Location(BaseModel):
        lat: float
        lng: float = 1.1
        chart: Chart

    class Locations(BaseModel):
        locations: list[Location]

    json_schema = Locations.model_json_schema()
    assert json_schema == snapshot(
        {
            '$defs': {
                'Axis': {
                    'properties': {'label': {'title': 'Label', 'type': 'string'}},
                    'required': ['label'],
                    'title': 'Axis',
                    'type': 'object',
                },
                'Chart': {
                    'properties': {'x_axis': {'$ref': '#/$defs/Axis'}, 'y_axis': {'$ref': '#/$defs/Axis'}},
                    'required': ['x_axis', 'y_axis'],
                    'title': 'Chart',
                    'type': 'object',
                },
                'Location': {
                    'properties': {
                        'lat': {'title': 'Lat', 'type': 'number'},
                        'lng': {'default': 1.1, 'title': 'Lng', 'type': 'number'},
                        'chart': {'$ref': '#/$defs/Chart'},
                    },
                    'required': ['lat', 'chart'],
                    'title': 'Location',
                    'type': 'object',
                },
            },
            'properties': {'locations': {'items': {'$ref': '#/$defs/Location'}, 'title': 'Locations', 'type': 'array'}},
            'required': ['locations'],
            'title': 'Locations',
            'type': 'object',
        }
    )

    m = GeminiModel('gemini-1.5-flash', provider=GoogleGLAProvider(api_key='via-arg'))
    output_tool = ToolDefinition(
        'result',
        'This is the tool for the final Result',
        json_schema,
    )
    mrp = ModelRequestParameters(
        function_tools=[],
        allow_text_output=True,
        output_tools=[output_tool],
        output_mode='text',
        output_object=None,
    )
    mrp = m.customize_request_parameters(mrp)
    assert m._get_tools(mrp) == snapshot(
        {
            'function_declarations': [
                {
                    'name': 'result',
                    'description': 'This is the tool for the final Result',
                    'parameters': {
                        'properties': {
                            'locations': {
                                'items': {
                                    'properties': {
                                        'lat': {'type': 'number'},
                                        'lng': {'type': 'number'},
                                        'chart': {
                                            'properties': {
                                                'x_axis': {
                                                    'properties': {'label': {'type': 'string'}},
                                                    'required': ['label'],
                                                    'type': 'object',
                                                },
                                                'y_axis': {
                                                    'properties': {'label': {'type': 'string'}},
                                                    'required': ['label'],
                                                    'type': 'object',
                                                },
                                            },
                                            'required': ['x_axis', 'y_axis'],
                                            'type': 'object',
                                        },
                                    },
                                    'required': ['lat', 'chart'],
                                    'type': 'object',
                                },
                                'type': 'array',
                            }
                        },
                        'required': ['locations'],
                        'type': 'object',
                    },
                }
            ]
        }
    )


async def test_json_def_enum(allow_model_requests: None):
    class ProgressEnum(IntEnum):
        DONE = 100
        ALMOST_DONE = 80
        IN_PROGRESS = 60
        BARELY_STARTED = 40
        NOT_STARTED = 20

    class QueryDetails(BaseModel):
        progress: list[ProgressEnum] | None = None

    json_schema = QueryDetails.model_json_schema()
    assert json_schema == snapshot(
        {
            '$defs': {'ProgressEnum': {'enum': [100, 80, 60, 40, 20], 'title': 'ProgressEnum', 'type': 'integer'}},
            'properties': {
                'progress': {
                    'anyOf': [{'items': {'$ref': '#/$defs/ProgressEnum'}, 'type': 'array'}, {'type': 'null'}],
                    'default': None,
                    'title': 'Progress',
                }
            },
            'title': 'QueryDetails',
            'type': 'object',
        }
    )
    m = GeminiModel('gemini-1.5-flash', provider=GoogleGLAProvider(api_key='via-arg'))
    output_tool = ToolDefinition(
        'result',
        'This is the tool for the final Result',
        json_schema,
    )
    mrp = ModelRequestParameters(
        function_tools=[],
        output_mode='text',
        allow_text_output=True,
        output_tools=[output_tool],
        output_object=None,
    )
    mrp = m.customize_request_parameters(mrp)

    # This tests that the enum values are properly converted to strings for Gemini
    assert m._get_tools(mrp) == snapshot(
        _GeminiTools(
            function_declarations=[
                _GeminiFunction(
                    name='result',
                    description='This is the tool for the final Result',
                    parameters={
                        'properties': {
                            'progress': {
                                'items': {'enum': ['100', '80', '60', '40', '20'], 'type': 'string'},
                                'type': 'array',
                                'nullable': True,
                            }
                        },
                        'type': 'object',
                    },
                )
            ]
        )
    )


async def test_json_def_replaced_any_of(allow_model_requests: None):
    class Location(BaseModel):
        lat: float
        lng: float

    class Locations(BaseModel):
        op_location: Location | None = None

    json_schema = Locations.model_json_schema()

    m = GeminiModel('gemini-1.5-flash', provider=GoogleGLAProvider(api_key='via-arg'))
    output_tool = ToolDefinition(
        'result',
        'This is the tool for the final Result',
        json_schema,
    )
    mrp = ModelRequestParameters(
        function_tools=[],
        allow_text_output=True,
        output_tools=[output_tool],
        output_mode='text',
        output_object=None,
    )
    mrp = m.customize_request_parameters(mrp)
    assert m._get_tools(mrp) == snapshot(
        _GeminiTools(
            function_declarations=[
                _GeminiFunction(
                    name='result',
                    description='This is the tool for the final Result',
                    parameters={
                        'properties': {
                            'op_location': {
                                'properties': {
                                    'lat': {'type': 'number'},
                                    'lng': {'type': 'number'},
                                },
                                'required': ['lat', 'lng'],
                                'nullable': True,
                                'type': 'object',
                            }
                        },
                        'type': 'object',
                    },
                )
            ]
        )
    )


async def test_json_def_recursive(allow_model_requests: None):
    class Location(BaseModel):
        lat: float
        lng: float
        nested_locations: list[Location]

    json_schema = Location.model_json_schema()
    assert json_schema == snapshot(
        {
            '$defs': {
                'Location': {
                    'properties': {
                        'lat': {'title': 'Lat', 'type': 'number'},
                        'lng': {'title': 'Lng', 'type': 'number'},
                        'nested_locations': {
                            'items': {'$ref': '#/$defs/Location'},
                            'title': 'Nested Locations',
                            'type': 'array',
                        },
                    },
                    'required': ['lat', 'lng', 'nested_locations'],
                    'title': 'Location',
                    'type': 'object',
                }
            },
            '$ref': '#/$defs/Location',
        }
    )

    m = GeminiModel('gemini-1.5-flash', provider=GoogleGLAProvider(api_key='via-arg'))
    output_tool = ToolDefinition(
        'result',
        'This is the tool for the final Result',
        json_schema,
    )
    with pytest.raises(UserError, match=r'Recursive `\$ref`s in JSON Schema are not supported by Gemini'):
        mrp = ModelRequestParameters(
            function_tools=[],
            allow_text_output=True,
            output_tools=[output_tool],
            output_mode='text',
            output_object=None,
        )
        mrp = m.customize_request_parameters(mrp)


async def test_json_def_date(allow_model_requests: None):
    class FormattedStringFields(BaseModel):
        d: datetime.date
        dt: datetime.datetime
        t: datetime.time = Field(description='')
        td: datetime.timedelta = Field(description='my timedelta')

    json_schema = FormattedStringFields.model_json_schema()
    assert json_schema == snapshot(
        {
            'properties': {
                'd': {'format': 'date', 'title': 'D', 'type': 'string'},
                'dt': {'format': 'date-time', 'title': 'Dt', 'type': 'string'},
                't': {'format': 'time', 'title': 'T', 'type': 'string', 'description': ''},
                'td': {'format': 'duration', 'title': 'Td', 'type': 'string', 'description': 'my timedelta'},
            },
            'required': ['d', 'dt', 't', 'td'],
            'title': 'FormattedStringFields',
            'type': 'object',
        }
    )

    m = GeminiModel('gemini-1.5-flash', provider=GoogleGLAProvider(api_key='via-arg'))
    output_tool = ToolDefinition(
        'result',
        'This is the tool for the final Result',
        json_schema,
    )
    mrp = ModelRequestParameters(
        function_tools=[],
        allow_text_output=True,
        output_tools=[output_tool],
        output_mode='text',
        output_object=None,
    )
    mrp = m.customize_request_parameters(mrp)
    assert m._get_tools(mrp) == snapshot(
        _GeminiTools(
            function_declarations=[
                _GeminiFunction(
                    description='This is the tool for the final Result',
                    name='result',
                    parameters={
                        'properties': {
                            'd': {'description': 'Format: date', 'type': 'string'},
                            'dt': {'description': 'Format: date-time', 'type': 'string'},
                            't': {'description': 'Format: time', 'type': 'string'},
                            'td': {'description': 'my timedelta (format: duration)', 'type': 'string'},
                        },
                        'required': ['d', 'dt', 't', 'td'],
                        'type': 'object',
                    },
                )
            ]
        )
    )


@dataclass
class AsyncByteStreamList(httpx.AsyncByteStream):
    data: list[bytes]

    async def __aiter__(self) -> AsyncIterator[bytes]:
        for chunk in self.data:
            yield chunk


ResOrList: TypeAlias = '_GeminiResponse | httpx.AsyncByteStream | Sequence[_GeminiResponse | httpx.AsyncByteStream]'
GetGeminiClient: TypeAlias = 'Callable[[ResOrList], httpx.AsyncClient]'


@pytest.fixture
async def get_gemini_client(
    client_with_handler: ClientWithHandler, env: TestEnv, allow_model_requests: None
) -> GetGeminiClient:
    env.set('GEMINI_API_KEY', 'via-env-var')

    def create_client(response_or_list: ResOrList) -> httpx.AsyncClient:
        index = 0

        def handler(request: httpx.Request) -> httpx.Response:
            nonlocal index

            ua = request.headers.get('User-Agent')
            assert isinstance(ua, str) and ua.startswith('pydantic-ai')

            if isinstance(response_or_list, Sequence):
                response = response_or_list[index]
                index += 1
            else:
                response = response_or_list

            if isinstance(response, httpx.AsyncByteStream):
                content: bytes | None = None
                stream: httpx.AsyncByteStream | None = response
            else:
                content = _gemini_response_ta.dump_json(response, by_alias=True)
                stream = None

            return httpx.Response(
                200,
                content=content,
                stream=stream,
                headers={'Content-Type': 'application/json'},
            )

        return client_with_handler(handler)

    return create_client


def gemini_response(content: _GeminiContent, finish_reason: Literal['STOP'] | None = 'STOP') -> _GeminiResponse:
    candidate = _GeminiCandidates(content=content, index=0, safety_ratings=[])
    if finish_reason:  # pragma: no branch
        candidate['finish_reason'] = finish_reason
    return _GeminiResponse(candidates=[candidate], usage_metadata=example_usage(), model_version='gemini-1.5-flash-123')


def example_usage() -> _GeminiUsageMetaData:
    return _GeminiUsageMetaData(prompt_token_count=1, candidates_token_count=2, total_token_count=3)


async def test_text_success(get_gemini_client: GetGeminiClient):
    response = gemini_response(_content_model_response(ModelResponse(parts=[TextPart('Hello world')])))
    gemini_client = get_gemini_client(response)
    m = GeminiModel('gemini-1.5-flash', provider=GoogleGLAProvider(http_client=gemini_client))
    agent = Agent(m)

    result = await agent.run('Hello')
    assert result.output == 'Hello world'
    assert result.all_messages() == snapshot(
        [
            ModelRequest(parts=[UserPromptPart(content='Hello', timestamp=IsNow(tz=timezone.utc))]),
            ModelResponse(
                parts=[TextPart(content='Hello world')],
                usage=Usage(requests=1, request_tokens=1, response_tokens=2, total_tokens=3, details={}),
                model_name='gemini-1.5-flash-123',
                timestamp=IsNow(tz=timezone.utc),
                vendor_details={'finish_reason': 'STOP'},
            ),
        ]
    )
    assert result.usage() == snapshot(Usage(requests=1, request_tokens=1, response_tokens=2, total_tokens=3))

    result = await agent.run('Hello', message_history=result.new_messages())
    assert result.output == 'Hello world'
    assert result.all_messages() == snapshot(
        [
            ModelRequest(parts=[UserPromptPart(content='Hello', timestamp=IsNow(tz=timezone.utc))]),
            ModelResponse(
                parts=[TextPart(content='Hello world')],
                usage=Usage(requests=1, request_tokens=1, response_tokens=2, total_tokens=3, details={}),
                model_name='gemini-1.5-flash-123',
                timestamp=IsNow(tz=timezone.utc),
                vendor_details={'finish_reason': 'STOP'},
            ),
            ModelRequest(parts=[UserPromptPart(content='Hello', timestamp=IsNow(tz=timezone.utc))]),
            ModelResponse(
                parts=[TextPart(content='Hello world')],
                usage=Usage(requests=1, request_tokens=1, response_tokens=2, total_tokens=3, details={}),
                model_name='gemini-1.5-flash-123',
                timestamp=IsNow(tz=timezone.utc),
                vendor_details={'finish_reason': 'STOP'},
            ),
        ]
    )


async def test_request_structured_response(get_gemini_client: GetGeminiClient):
    response = gemini_response(
        _content_model_response(ModelResponse(parts=[ToolCallPart('final_result', {'response': [1, 2, 123]})]))
    )
    gemini_client = get_gemini_client(response)
    m = GeminiModel('gemini-1.5-flash', provider=GoogleGLAProvider(http_client=gemini_client))
    agent = Agent(m, output_type=list[int])

    result = await agent.run('Hello')
    assert result.output == [1, 2, 123]
    assert result.all_messages() == snapshot(
        [
            ModelRequest(parts=[UserPromptPart(content='Hello', timestamp=IsNow(tz=timezone.utc))]),
            ModelResponse(
                parts=[ToolCallPart(tool_name='final_result', args={'response': [1, 2, 123]}, tool_call_id=IsStr())],
                usage=Usage(requests=1, request_tokens=1, response_tokens=2, total_tokens=3, details={}),
                model_name='gemini-1.5-flash-123',
                timestamp=IsNow(tz=timezone.utc),
                vendor_details={'finish_reason': 'STOP'},
            ),
            ModelRequest(
                parts=[
                    ToolReturnPart(
                        tool_name='final_result',
                        content='Final result processed.',
                        timestamp=IsNow(tz=timezone.utc),
                        tool_call_id=IsStr(),
                    )
                ]
            ),
        ]
    )


async def test_request_tool_call(get_gemini_client: GetGeminiClient):
    responses = [
        gemini_response(
            _content_model_response(ModelResponse(parts=[ToolCallPart('get_location', {'loc_name': 'San Fransisco'})]))
        ),
        gemini_response(
            _content_model_response(
                ModelResponse(
                    parts=[
                        ToolCallPart('get_location', {'loc_name': 'London'}),
                        ToolCallPart('get_location', {'loc_name': 'New York'}),
                    ],
                )
            )
        ),
        gemini_response(_content_model_response(ModelResponse(parts=[TextPart('final response')]))),
    ]
    gemini_client = get_gemini_client(responses)
    m = GeminiModel('gemini-1.5-flash', provider=GoogleGLAProvider(http_client=gemini_client))
    agent = Agent(m, system_prompt='this is the system prompt')

    @agent.tool_plain
    async def get_location(loc_name: str) -> str:
        if loc_name == 'London':
            return json.dumps({'lat': 51, 'lng': 0})
        elif loc_name == 'New York':
            return json.dumps({'lat': 41, 'lng': -74})
        else:
            raise ModelRetry('Wrong location, please try again')

    result = await agent.run('Hello')
    assert result.output == 'final response'
    assert result.all_messages() == snapshot(
        [
            ModelRequest(
                parts=[
                    SystemPromptPart(content='this is the system prompt', timestamp=IsNow(tz=timezone.utc)),
                    UserPromptPart(content='Hello', timestamp=IsNow(tz=timezone.utc)),
                ]
            ),
            ModelResponse(
                parts=[
                    ToolCallPart(tool_name='get_location', args={'loc_name': 'San Fransisco'}, tool_call_id=IsStr())
                ],
                usage=Usage(requests=1, request_tokens=1, response_tokens=2, total_tokens=3, details={}),
                model_name='gemini-1.5-flash-123',
                timestamp=IsNow(tz=timezone.utc),
                vendor_details={'finish_reason': 'STOP'},
            ),
            ModelRequest(
                parts=[
                    RetryPromptPart(
                        content='Wrong location, please try again',
                        tool_name='get_location',
                        tool_call_id=IsStr(),
                        timestamp=IsNow(tz=timezone.utc),
                    )
                ]
            ),
            ModelResponse(
                parts=[
                    ToolCallPart(tool_name='get_location', args={'loc_name': 'London'}, tool_call_id=IsStr()),
                    ToolCallPart(tool_name='get_location', args={'loc_name': 'New York'}, tool_call_id=IsStr()),
                ],
                usage=Usage(requests=1, request_tokens=1, response_tokens=2, total_tokens=3, details={}),
                model_name='gemini-1.5-flash-123',
                timestamp=IsNow(tz=timezone.utc),
                vendor_details={'finish_reason': 'STOP'},
            ),
            ModelRequest(
                parts=[
                    ToolReturnPart(
                        tool_name='get_location',
                        content='{"lat": 51, "lng": 0}',
                        timestamp=IsNow(tz=timezone.utc),
                        tool_call_id=IsStr(),
                    ),
                    ToolReturnPart(
                        tool_name='get_location',
                        content='{"lat": 41, "lng": -74}',
                        timestamp=IsNow(tz=timezone.utc),
                        tool_call_id=IsStr(),
                    ),
                ]
            ),
            ModelResponse(
                parts=[TextPart(content='final response')],
                usage=Usage(requests=1, request_tokens=1, response_tokens=2, total_tokens=3, details={}),
                model_name='gemini-1.5-flash-123',
                timestamp=IsNow(tz=timezone.utc),
                vendor_details={'finish_reason': 'STOP'},
            ),
        ]
    )
    assert result.usage() == snapshot(Usage(requests=3, request_tokens=3, response_tokens=6, total_tokens=9))


async def test_unexpected_response(client_with_handler: ClientWithHandler, env: TestEnv, allow_model_requests: None):
    env.set('GEMINI_API_KEY', 'via-env-var')

    def handler(_: httpx.Request):
        return httpx.Response(401, content='invalid request')

    gemini_client = client_with_handler(handler)
    m = GeminiModel('gemini-1.5-flash', provider=GoogleGLAProvider(http_client=gemini_client))
    agent = Agent(m, system_prompt='this is the system prompt')

    with pytest.raises(ModelHTTPError) as exc_info:
        await agent.run('Hello')

    assert str(exc_info.value) == snapshot('status_code: 401, model_name: gemini-1.5-flash, body: invalid request')


async def test_stream_text(get_gemini_client: GetGeminiClient):
    responses = [
        gemini_response(_content_model_response(ModelResponse(parts=[TextPart('Hello ')]))),
        gemini_response(_content_model_response(ModelResponse(parts=[TextPart('world')]))),
    ]
    json_data = _gemini_streamed_response_ta.dump_json(responses, by_alias=True)
    stream = AsyncByteStreamList([json_data[:100], json_data[100:200], json_data[200:]])
    gemini_client = get_gemini_client(stream)
    m = GeminiModel('gemini-1.5-flash', provider=GoogleGLAProvider(http_client=gemini_client))
    agent = Agent(m)

    async with agent.run_stream('Hello') as result:
        chunks = [chunk async for chunk in result.stream(debounce_by=None)]
        assert chunks == snapshot(
            [
                'Hello ',
                'Hello world',
                # This last value is repeated due to the debounce_by=None combined with the need to emit
                # a final empty chunk to signal the end of the stream
                'Hello world',
            ]
        )
    assert result.usage() == snapshot(Usage(requests=1, request_tokens=1, response_tokens=2, total_tokens=3))

    async with agent.run_stream('Hello') as result:
        chunks = [chunk async for chunk in result.stream_text(delta=True, debounce_by=None)]
        assert chunks == snapshot(['Hello ', 'world'])
    assert result.usage() == snapshot(Usage(requests=1, request_tokens=1, response_tokens=2, total_tokens=3))


async def test_stream_invalid_unicode_text(get_gemini_client: GetGeminiClient):
    # Probably safe to remove this test once https://github.com/pydantic/pydantic-core/issues/1633 is resolved
    responses = [
        gemini_response(_content_model_response(ModelResponse(parts=[TextPart('abc')]))),
        gemini_response(_content_model_response(ModelResponse(parts=[TextPart('€def')]))),
    ]
    json_data = _gemini_streamed_response_ta.dump_json(responses, by_alias=True)

    for i in range(10, 1000):
        parts = [json_data[:i], json_data[i:]]
        try:
            parts[0].decode()
        except UnicodeDecodeError:
            break
    else:  # pragma: no cover
        assert False, 'failed to find a spot in payload that would break unicode parsing'

    with pytest.raises(UnicodeDecodeError):
        # Ensure the first part is _not_ valid unicode
        parts[0].decode()

    stream = AsyncByteStreamList(parts)
    gemini_client = get_gemini_client(stream)
    m = GeminiModel('gemini-1.5-flash', provider=GoogleGLAProvider(http_client=gemini_client))
    agent = Agent(m)

    async with agent.run_stream('Hello') as result:
        chunks = [chunk async for chunk in result.stream(debounce_by=None)]
        assert chunks == snapshot(['abc', 'abc€def', 'abc€def'])
    assert result.usage() == snapshot(Usage(requests=1, request_tokens=1, response_tokens=2, total_tokens=3))


async def test_stream_text_no_data(get_gemini_client: GetGeminiClient):
    responses = [_GeminiResponse(candidates=[], usage_metadata=example_usage())]
    json_data = _gemini_streamed_response_ta.dump_json(responses, by_alias=True)
    stream = AsyncByteStreamList([json_data[:100], json_data[100:200], json_data[200:]])
    gemini_client = get_gemini_client(stream)
    m = GeminiModel('gemini-1.5-flash', provider=GoogleGLAProvider(http_client=gemini_client))
    agent = Agent(m)
    with pytest.raises(UnexpectedModelBehavior, match='Streamed response ended without con'):
        async with agent.run_stream('Hello'):
            pass


async def test_stream_structured(get_gemini_client: GetGeminiClient):
    responses = [
        gemini_response(
            _content_model_response(ModelResponse(parts=[ToolCallPart('final_result', {'response': [1, 2]})])),
        ),
    ]
    json_data = _gemini_streamed_response_ta.dump_json(responses, by_alias=True)
    stream = AsyncByteStreamList([json_data[:100], json_data[100:200], json_data[200:]])
    gemini_client = get_gemini_client(stream)
    model = GeminiModel('gemini-1.5-flash', provider=GoogleGLAProvider(http_client=gemini_client))
    agent = Agent(model, output_type=tuple[int, int])

    async with agent.run_stream('Hello') as result:
        chunks = [chunk async for chunk in result.stream(debounce_by=None)]
        assert chunks == snapshot([(1, 2), (1, 2)])
    assert result.usage() == snapshot(Usage(requests=1, request_tokens=1, response_tokens=2, total_tokens=3))


async def test_stream_structured_tool_calls(get_gemini_client: GetGeminiClient):
    first_responses = [
        gemini_response(
            _content_model_response(ModelResponse(parts=[ToolCallPart('foo', {'x': 'a'})])),
        ),
        gemini_response(
            _content_model_response(ModelResponse(parts=[ToolCallPart('bar', {'y': 'b'})])),
        ),
    ]
    d1 = _gemini_streamed_response_ta.dump_json(first_responses, by_alias=True)
    first_stream = AsyncByteStreamList([d1[:100], d1[100:200], d1[200:300], d1[300:]])

    second_responses = [
        gemini_response(
            _content_model_response(ModelResponse(parts=[ToolCallPart('final_result', {'response': [1, 2]})])),
        ),
    ]
    d2 = _gemini_streamed_response_ta.dump_json(second_responses, by_alias=True)
    second_stream = AsyncByteStreamList([d2[:100], d2[100:]])

    gemini_client = get_gemini_client([first_stream, second_stream])
    model = GeminiModel('gemini-1.5-flash', provider=GoogleGLAProvider(http_client=gemini_client))
    agent = Agent(model, output_type=tuple[int, int])
    tool_calls: list[str] = []

    @agent.tool_plain
    async def foo(x: str) -> str:
        tool_calls.append(f'foo({x=!r})')
        return x

    @agent.tool_plain
    async def bar(y: str) -> str:
        tool_calls.append(f'bar({y=!r})')
        return y

    async with agent.run_stream('Hello') as result:
        response = await result.get_output()
        assert response == snapshot((1, 2))
    assert result.usage() == snapshot(Usage(requests=2, request_tokens=2, response_tokens=4, total_tokens=6))
    assert result.all_messages() == snapshot(
        [
            ModelRequest(parts=[UserPromptPart(content='Hello', timestamp=IsNow(tz=timezone.utc))]),
            ModelResponse(
                parts=[
                    ToolCallPart(tool_name='foo', args={'x': 'a'}, tool_call_id=IsStr()),
                    ToolCallPart(tool_name='bar', args={'y': 'b'}, tool_call_id=IsStr()),
                ],
                usage=Usage(request_tokens=1, response_tokens=2, total_tokens=3, details={}),
                model_name='gemini-1.5-flash',
                timestamp=IsNow(tz=timezone.utc),
            ),
            ModelRequest(
                parts=[
                    ToolReturnPart(
                        tool_name='foo', content='a', timestamp=IsNow(tz=timezone.utc), tool_call_id=IsStr()
                    ),
                    ToolReturnPart(
                        tool_name='bar', content='b', timestamp=IsNow(tz=timezone.utc), tool_call_id=IsStr()
                    ),
                ]
            ),
            ModelResponse(
                parts=[ToolCallPart(tool_name='final_result', args={'response': [1, 2]}, tool_call_id=IsStr())],
                usage=Usage(request_tokens=1, response_tokens=2, total_tokens=3, details={}),
                model_name='gemini-1.5-flash',
                timestamp=IsNow(tz=timezone.utc),
            ),
            ModelRequest(
                parts=[
                    ToolReturnPart(
                        tool_name='final_result',
                        content='Final result processed.',
                        timestamp=IsNow(tz=timezone.utc),
                        tool_call_id=IsStr(),
                    )
                ]
            ),
        ]
    )
    assert tool_calls == snapshot(["foo(x='a')", "bar(y='b')"])


async def test_stream_text_heterogeneous(get_gemini_client: GetGeminiClient):
    responses = [
        gemini_response(_content_model_response(ModelResponse(parts=[TextPart('Hello ')]))),
        gemini_response(
            _GeminiContent(
                role='model',
                parts=[
                    _GeminiThoughtPart(thought=True, thought_signature='test-signature-value'),
                    _GeminiTextPart(text='foo'),
                    _GeminiFunctionCallPart(
                        function_call=_GeminiFunctionCall(name='get_location', args={'loc_name': 'San Fransisco'})
                    ),
                ],
            )
        ),
    ]
    json_data = _gemini_streamed_response_ta.dump_json(responses, by_alias=True)
    stream = AsyncByteStreamList([json_data[:100], json_data[100:200], json_data[200:]])
    gemini_client = get_gemini_client(stream)
    m = GeminiModel('gemini-1.5-flash', provider=GoogleGLAProvider(http_client=gemini_client))
    agent = Agent(m)

    @agent.tool_plain()
    def get_location(loc_name: str) -> str:
        return f'Location for {loc_name}'

    async with agent.run_stream('Hello') as result:
        data = await result.get_output()

    assert data == 'Hello foo'


async def test_empty_text_ignored():
    content = _content_model_response(
        ModelResponse(parts=[ToolCallPart('final_result', {'response': [1, 2, 123]}), TextPart(content='xxx')])
    )
    # text included
    assert content == snapshot(
        {
            'role': 'model',
            'parts': [
                {'function_call': {'name': 'final_result', 'args': {'response': [1, 2, 123]}}},
                {'text': 'xxx'},
            ],
        }
    )

    content = _content_model_response(
        ModelResponse(parts=[ToolCallPart('final_result', {'response': [1, 2, 123]}), TextPart(content='')])
    )
    # text skipped
    assert content == snapshot(
        {
            'role': 'model',
            'parts': [{'function_call': {'name': 'final_result', 'args': {'response': [1, 2, 123]}}}],
        }
    )


async def test_model_settings(client_with_handler: ClientWithHandler, env: TestEnv, allow_model_requests: None) -> None:
    def handler(request: httpx.Request) -> httpx.Response:
        generation_config = json.loads(request.content)['generationConfig']
        assert generation_config == {
            'max_output_tokens': 1,
            'temperature': 0.1,
            'top_p': 0.2,
            'presence_penalty': 0.3,
            'frequency_penalty': 0.4,
        }
        return httpx.Response(
            200,
            content=_gemini_response_ta.dump_json(
                gemini_response(_content_model_response(ModelResponse(parts=[TextPart('world')]))),
                by_alias=True,
            ),
            headers={'Content-Type': 'application/json'},
        )

    gemini_client = client_with_handler(handler)
    m = GeminiModel('gemini-1.5-flash', provider=GoogleGLAProvider(http_client=gemini_client, api_key='mock'))
    agent = Agent(m)

    result = await agent.run(
        'hello',
        model_settings={
            'max_tokens': 1,
            'temperature': 0.1,
            'top_p': 0.2,
            'presence_penalty': 0.3,
            'frequency_penalty': 0.4,
        },
    )
    assert result.output == 'world'


def gemini_no_content_response(
    safety_ratings: list[_GeminiSafetyRating], finish_reason: Literal['SAFETY'] | None = 'SAFETY'
) -> _GeminiResponse:
    candidate = _GeminiCandidates(safety_ratings=safety_ratings)
    if finish_reason:  # pragma: no branch
        candidate['finish_reason'] = finish_reason
    return _GeminiResponse(candidates=[candidate], usage_metadata=example_usage())


async def test_safety_settings_unsafe(
    client_with_handler: ClientWithHandler, env: TestEnv, allow_model_requests: None
) -> None:
    try:

        def handler(request: httpx.Request) -> httpx.Response:
            safety_settings = json.loads(request.content)['safetySettings']
            assert safety_settings == [
                {'category': 'HARM_CATEGORY_CIVIC_INTEGRITY', 'threshold': 'BLOCK_LOW_AND_ABOVE'},
                {'category': 'HARM_CATEGORY_DANGEROUS_CONTENT', 'threshold': 'BLOCK_LOW_AND_ABOVE'},
            ]

            return httpx.Response(
                200,
                content=_gemini_response_ta.dump_json(
                    gemini_no_content_response(
                        finish_reason='SAFETY',
                        safety_ratings=[
                            {'category': 'HARM_CATEGORY_HARASSMENT', 'probability': 'MEDIUM', 'blocked': True}
                        ],
                    ),
                    by_alias=True,
                ),
                headers={'Content-Type': 'application/json'},
            )

        gemini_client = client_with_handler(handler)

        m = GeminiModel('gemini-1.5-flash', provider=GoogleGLAProvider(http_client=gemini_client, api_key='mock'))
        agent = Agent(m)

        await agent.run(
            'a request for something rude',
            model_settings=GeminiModelSettings(
                gemini_safety_settings=[
                    {'category': 'HARM_CATEGORY_CIVIC_INTEGRITY', 'threshold': 'BLOCK_LOW_AND_ABOVE'},
                    {'category': 'HARM_CATEGORY_DANGEROUS_CONTENT', 'threshold': 'BLOCK_LOW_AND_ABOVE'},
                ]
            ),
        )
    except UnexpectedModelBehavior as e:
        assert repr(e) == "UnexpectedModelBehavior('Safety settings triggered')"


async def test_safety_settings_safe(
    client_with_handler: ClientWithHandler, env: TestEnv, allow_model_requests: None
) -> None:
    def handler(request: httpx.Request) -> httpx.Response:
        safety_settings = json.loads(request.content)['safetySettings']
        assert safety_settings == [
            {'category': 'HARM_CATEGORY_CIVIC_INTEGRITY', 'threshold': 'BLOCK_LOW_AND_ABOVE'},
            {'category': 'HARM_CATEGORY_DANGEROUS_CONTENT', 'threshold': 'BLOCK_LOW_AND_ABOVE'},
        ]

        return httpx.Response(
            200,
            content=_gemini_response_ta.dump_json(
                gemini_response(_content_model_response(ModelResponse(parts=[TextPart('world')]))),
                by_alias=True,
            ),
            headers={'Content-Type': 'application/json'},
        )

    gemini_client = client_with_handler(handler)
    m = GeminiModel('gemini-1.5-flash', provider=GoogleGLAProvider(http_client=gemini_client, api_key='mock'))
    agent = Agent(m)

    result = await agent.run(
        'hello',
        model_settings=GeminiModelSettings(
            gemini_safety_settings=[
                {'category': 'HARM_CATEGORY_CIVIC_INTEGRITY', 'threshold': 'BLOCK_LOW_AND_ABOVE'},
                {'category': 'HARM_CATEGORY_DANGEROUS_CONTENT', 'threshold': 'BLOCK_LOW_AND_ABOVE'},
            ]
        ),
    )
    assert result.output == 'world'


@pytest.mark.vcr()
async def test_image_as_binary_content_tool_response(
    allow_model_requests: None, gemini_api_key: str, image_content: BinaryContent
) -> None:
    m = GeminiModel('gemini-2.5-pro-preview-03-25', provider=GoogleGLAProvider(api_key=gemini_api_key))
    agent = Agent(m)

    @agent.tool_plain
    async def get_image() -> BinaryContent:
        return image_content

    result = await agent.run(['What fruit is in the image you can get from the get_image tool?'])
    assert result.all_messages() == snapshot(
        [
            ModelRequest(
                parts=[
                    UserPromptPart(
                        content=['What fruit is in the image you can get from the get_image tool?'],
                        timestamp=IsDatetime(),
                    )
                ]
            ),
            ModelResponse(
                parts=[
                    TextPart(
                        content="""\
I need to use the `get_image` tool to see the image first.

"""
                    ),
                    ToolCallPart(tool_name='get_image', args={}, tool_call_id=IsStr()),
                ],
                usage=Usage(
                    requests=1,
                    request_tokens=38,
                    response_tokens=28,
                    total_tokens=427,
                    details={'thoughts_tokens': 361, 'text_prompt_tokens': 38},
                ),
                model_name='gemini-2.5-pro-preview-03-25',
                timestamp=IsDatetime(),
                vendor_details={'finish_reason': 'STOP'},
            ),
            ModelRequest(
                parts=[
                    ToolReturnPart(
                        tool_name='get_image',
                        content='See file 1c8566',
                        tool_call_id=IsStr(),
                        timestamp=IsDatetime(),
                    ),
                    UserPromptPart(
                        content=[
                            'This is file 1c8566:',
                            image_content,
                        ],
                        timestamp=IsDatetime(),
                    ),
                ]
            ),
            ModelResponse(
                parts=[TextPart(content='The image shows a kiwi fruit, sliced in half.')],
                usage=Usage(
                    requests=1,
                    request_tokens=360,
                    response_tokens=11,
                    total_tokens=572,
                    details={'thoughts_tokens': 201, 'text_prompt_tokens': 102, 'image_prompt_tokens': 258},
                ),
                model_name='gemini-2.5-pro-preview-03-25',
                timestamp=IsDatetime(),
                vendor_details={'finish_reason': 'STOP'},
            ),
        ]
    )


@pytest.mark.vcr()
async def test_labels_are_ignored_with_gla_provider(allow_model_requests: None, gemini_api_key: str) -> None:
    m = GeminiModel('gemini-2.0-flash', provider=GoogleGLAProvider(api_key=gemini_api_key))
    agent = Agent(m)

    result = await agent.run(
        'What is the capital of France?',
        model_settings=GeminiModelSettings(gemini_labels={'environment': 'test', 'team': 'analytics'}),
    )
    assert result.output == snapshot('The capital of France is **Paris**.\n')


@pytest.mark.vcr()
async def test_image_as_binary_content_input(
    allow_model_requests: None, gemini_api_key: str, image_content: BinaryContent
) -> None:
    m = GeminiModel('gemini-2.0-flash', provider=GoogleGLAProvider(api_key=gemini_api_key))
    agent = Agent(m)

    result = await agent.run(['What is the name of this fruit?', image_content])
    assert result.output == snapshot('The fruit in the image is a kiwi.')


@pytest.mark.vcr()
async def test_image_url_input(allow_model_requests: None, gemini_api_key: str) -> None:
    m = GeminiModel('gemini-2.0-flash-exp', provider=GoogleGLAProvider(api_key=gemini_api_key))
    agent = Agent(m)

    image_url = ImageUrl(url='https://goo.gle/instrument-img')

    result = await agent.run(['What is the name of this fruit?', image_url])
    assert result.output == snapshot("This is not a fruit; it's a pipe organ console.")


@pytest.mark.vcr()
async def test_video_as_binary_content_input(
    allow_model_requests: None, gemini_api_key: str, video_content: BinaryContent
) -> None:
    m = GeminiModel('gemini-1.5-flash', provider=GoogleGLAProvider(api_key=gemini_api_key))
    agent = Agent(m, system_prompt='You are a helpful chatbot.')

    result = await agent.run(['Explain me this video', video_content])
    assert result.output.strip() == snapshot(
        "That's a picture of a small, portable monitor attached to a camera, likely used for filming. The monitor displays a scene of a canyon or similar rocky landscape.  This suggests the camera is being used to film this landscape. The camera itself is mounted on a tripod, indicating a stable and likely professional setup.  The background is out of focus, but shows the same canyon as seen on the monitor. This makes it clear that the image shows the camera's viewfinder or recording output, rather than an unrelated display."
    )


@pytest.mark.vcr()
async def test_video_url_input(allow_model_requests: None, gemini_api_key: str) -> None:
    m = GeminiModel('gemini-1.5-flash', provider=GoogleGLAProvider(api_key=gemini_api_key))
    agent = Agent(m, system_prompt='You are a helpful chatbot.')

    video_url = VideoUrl(url='https://data.grepit.app/assets/tiny_video.mp4')

    result = await agent.run(['Explain me this video', video_url])
    assert result.output.strip() == snapshot(
        """That's a lovely picture!  It shows a picturesque outdoor cafe or restaurant situated in a narrow, whitewashed alleyway.


Here's a breakdown of what we see:

* **Location:** The cafe is nestled between two white buildings, typical of Greek island architecture (possibly Mykonos or a similar island, judging by the style).  The alleyway opens up to a view of the Aegean Sea, which is visible in the background. The sea appears somewhat choppy.

* **Setting:** The cafe has several wooden tables and chairs set out along the alley. The tables are simple and seem to be made of light-colored wood. There are cushions on a built-in bench along one wall providing seating. Small potted plants are on some tables, adding to the ambiance. The cobblestone ground in the alley adds to the charming, traditional feel.

* **Atmosphere:** The overall feel is relaxed and serene, despite the somewhat windy conditions indicated by the sea. The bright white buildings and the blue sea create a classic Mediterranean vibe. The picture evokes a sense of calmness and escape.

In short, the image depicts an idyllic scene of a charming seaside cafe in a picturesque Greek island setting."""
    )


@pytest.mark.vcr()
async def test_document_url_input(allow_model_requests: None, gemini_api_key: str) -> None:
    m = GeminiModel('gemini-2.0-flash-thinking-exp-01-21', provider=GoogleGLAProvider(api_key=gemini_api_key))
    agent = Agent(m)

    document_url = DocumentUrl(url='https://www.w3.org/WAI/ER/tests/xhtml/testfiles/resources/pdf/dummy.pdf')

    result = await agent.run(['What is the main content on this document?', document_url])
    assert result.output == snapshot('The main content of this document is that it is a **dummy PDF file**.')


@pytest.mark.vcr()
async def test_gemini_drop_exclusive_maximum(allow_model_requests: None, gemini_api_key: str) -> None:
    m = GeminiModel('gemini-2.0-flash', provider=GoogleGLAProvider(api_key=gemini_api_key))
    agent = Agent(m)

    @agent.tool_plain
    async def get_chinese_zodiac(age: Annotated[int, Field(gt=18)]) -> str:
        return 'Dragon'

    result = await agent.run('I want to know my chinese zodiac. I am 20 years old.')
    assert result.output == snapshot('Your Chinese zodiac is Dragon.\n')

    result = await agent.run('I want to know my chinese zodiac. I am 17 years old.')
    assert result.output == snapshot(
        'I am sorry, I cannot fulfill this request. The age needs to be greater than 18.\n'
    )


@pytest.mark.vcr()
async def test_gemini_model_instructions(allow_model_requests: None, gemini_api_key: str):
    m = GeminiModel('gemini-1.5-flash', provider=GoogleGLAProvider(api_key=gemini_api_key))
    agent = Agent(m, instructions='You are a helpful assistant.')

    result = await agent.run('What is the capital of France?')
    assert result.all_messages() == snapshot(
        [
            ModelRequest(
                parts=[UserPromptPart(content='What is the capital of France?', timestamp=IsDatetime())],
                instructions='You are a helpful assistant.',
            ),
            ModelResponse(
                parts=[TextPart(content='The capital of France is Paris.\n')],
                usage=Usage(
                    requests=1,
                    request_tokens=13,
                    response_tokens=8,
                    total_tokens=21,
                    details={'text_prompt_tokens': 13, 'text_candidates_tokens': 8},
                ),
                model_name='gemini-1.5-flash',
                timestamp=IsDatetime(),
                vendor_details={'finish_reason': 'STOP'},
            ),
        ]
    )


class CurrentLocation(BaseModel, extra='forbid'):
    city: str
    country: str


@pytest.mark.vcr()
async def test_gemini_additional_properties_is_false(allow_model_requests: None, gemini_api_key: str):
    m = GeminiModel('gemini-1.5-flash', provider=GoogleGLAProvider(api_key=gemini_api_key))
    agent = Agent(m)

    @agent.tool_plain
    async def get_temperature(location: CurrentLocation) -> float:  # pragma: no cover
        return 20.0

    result = await agent.run('What is the temperature in Tokyo?')
    assert result.output == snapshot(
        'The available tools lack the ability to access real-time information, including current temperature.  Therefore, I cannot answer your question.\n'
    )


@pytest.mark.vcr()
async def test_gemini_additional_properties_is_true(allow_model_requests: None, gemini_api_key: str):
    m = GeminiModel('gemini-1.5-flash', provider=GoogleGLAProvider(api_key=gemini_api_key))
    agent = Agent(m)

    with pytest.warns(UserWarning, match='.*additionalProperties.*'):

        @agent.tool_plain
        async def get_temperature(location: dict[str, CurrentLocation]) -> float:  # pragma: no cover
            return 20.0

        result = await agent.run('What is the temperature in Tokyo?')
        assert result.output == snapshot(
            'I need a location dictionary to use the `get_temperature` function.  I cannot provide the temperature in Tokyo without more information.\n'
        )


@pytest.mark.vcr()
async def test_gemini_youtube_video_url_input(allow_model_requests: None, gemini_api_key: str) -> None:
    url = VideoUrl(url='https://youtu.be/lCdaVNyHtjU')

    m = GeminiModel('gemini-2.0-flash', provider=GoogleGLAProvider(api_key=gemini_api_key))
    agent = Agent(m)
    result = await agent.run(['What is the main content of this URL?', url])

    assert result.output == snapshot(
        'The main content of the URL is an analysis of recent 404 HTTP responses. The analysis identifies several patterns, including the most common endpoints with 404 errors, request patterns (such as all requests being GET requests), timeline-related issues, and configuration/authentication problems. The analysis also provides recommendations for addressing the 404 errors.'
    )
    assert result.all_messages() == snapshot(
        [
            ModelRequest(
                parts=[
                    UserPromptPart(content=['What is the main content of this URL?', url], timestamp=IsDatetime()),
                ],
            ),
            ModelResponse(
                parts=[
                    TextPart(
                        content='The main content of the URL is an analysis of recent 404 HTTP responses. The analysis identifies several patterns, including the most common endpoints with 404 errors, request patterns (such as all requests being GET requests), timeline-related issues, and configuration/authentication problems. The analysis also provides recommendations for addressing the 404 errors.'
                    ),
                ],
                usage=Usage(
                    requests=1,
                    request_tokens=9,
                    response_tokens=72,
                    total_tokens=81,
                    details={
                        'text_prompt_tokens': 9,
                        'video_prompt_tokens': 0,
                        'audio_prompt_tokens': 0,
                        'text_candidates_tokens': 72,
                    },
                ),
                model_name='gemini-2.0-flash',
                timestamp=IsDatetime(),
                vendor_details={'finish_reason': 'STOP'},
            ),
        ]
    )


async def test_gemini_no_finish_reason(get_gemini_client: GetGeminiClient):
    response = gemini_response(
        _content_model_response(ModelResponse(parts=[TextPart('Hello world')])), finish_reason=None
    )
    gemini_client = get_gemini_client(response)
    m = GeminiModel('gemini-1.5-flash', provider=GoogleGLAProvider(http_client=gemini_client))
    agent = Agent(m)

    result = await agent.run('Hello World')

    for message in result.all_messages():
        if isinstance(message, ModelResponse):
            assert message.vendor_details is None


async def test_response_with_thought_part(get_gemini_client: GetGeminiClient):
    """Tests that a response containing a 'thought' part can be parsed."""
    content_with_thought = _GeminiContent(
        role='model',
        parts=[
            _GeminiThoughtPart(thought=True, thought_signature='test-signature-value'),
            _GeminiTextPart(text='Hello from thought test'),
        ],
    )
    response = gemini_response(content_with_thought)
    gemini_client = get_gemini_client(response)
    m = GeminiModel('gemini-1.5-flash', provider=GoogleGLAProvider(http_client=gemini_client))
    agent = Agent(m)

    result = await agent.run('Test with thought')

    assert result.output == 'Hello from thought test'
    assert result.usage() == snapshot(Usage(requests=1, request_tokens=1, response_tokens=2, total_tokens=3))


@pytest.mark.vcr()
<<<<<<< HEAD
async def test_gemini_tool_output(allow_model_requests: None, gemini_api_key: str):
    m = GeminiModel('gemini-2.0-flash', provider=GoogleGLAProvider(api_key=gemini_api_key))

    class CityLocation(BaseModel):
        city: str
        country: str

    agent = Agent(m, output_type=ToolOutput(CityLocation))

    @agent.tool_plain
    async def get_user_country() -> str:
        return 'Mexico'

    result = await agent.run('What is the largest city in the user country?')
    assert result.output == snapshot(CityLocation(city='Mexico City', country='Mexico'))

=======
async def test_gemini_tool_config_any_with_tool_without_args(allow_model_requests: None, gemini_api_key: str):
    class Foo(BaseModel):
        bar: str

    m = GeminiModel('gemini-2.0-flash', provider=GoogleGLAProvider(api_key=gemini_api_key))
    agent = Agent(m, output_type=Foo)

    @agent.tool_plain
    async def bar() -> str:
        return 'hello'

    result = await agent.run('run bar for me please')
>>>>>>> b9233de7
    assert result.all_messages() == snapshot(
        [
            ModelRequest(
                parts=[
                    UserPromptPart(
<<<<<<< HEAD
                        content='What is the largest city in the user country?',
=======
                        content='run bar for me please',
>>>>>>> b9233de7
                        timestamp=IsDatetime(),
                    )
                ]
            ),
            ModelResponse(
<<<<<<< HEAD
                parts=[ToolCallPart(tool_name='get_user_country', args={}, tool_call_id=IsStr())],
                usage=Usage(
                    requests=1,
                    request_tokens=32,
                    response_tokens=5,
                    total_tokens=37,
                    details={'text_prompt_tokens': 32, 'text_candidates_tokens': 5},
=======
                parts=[ToolCallPart(tool_name='bar', args={}, tool_call_id=IsStr())],
                usage=Usage(
                    requests=1,
                    request_tokens=21,
                    response_tokens=1,
                    total_tokens=22,
                    details={'text_candidates_tokens': 1, 'text_prompt_tokens': 21},
>>>>>>> b9233de7
                ),
                model_name='gemini-2.0-flash',
                timestamp=IsDatetime(),
                vendor_details={'finish_reason': 'STOP'},
                vendor_id=IsStr(),
            ),
            ModelRequest(
                parts=[
                    ToolReturnPart(
<<<<<<< HEAD
                        tool_name='get_user_country',
                        content='Mexico',
=======
                        tool_name='bar',
                        content='hello',
>>>>>>> b9233de7
                        tool_call_id=IsStr(),
                        timestamp=IsDatetime(),
                    )
                ]
            ),
            ModelResponse(
                parts=[
                    ToolCallPart(
                        tool_name='final_result',
<<<<<<< HEAD
                        args={'country': 'Mexico', 'city': 'Mexico City'},
=======
                        args={'bar': 'hello'},
>>>>>>> b9233de7
                        tool_call_id=IsStr(),
                    )
                ],
                usage=Usage(
                    requests=1,
<<<<<<< HEAD
                    request_tokens=46,
                    response_tokens=8,
                    total_tokens=54,
                    details={'text_prompt_tokens': 46, 'text_candidates_tokens': 8},
=======
                    request_tokens=27,
                    response_tokens=5,
                    total_tokens=32,
                    details={'text_candidates_tokens': 5, 'text_prompt_tokens': 27},
>>>>>>> b9233de7
                ),
                model_name='gemini-2.0-flash',
                timestamp=IsDatetime(),
                vendor_details={'finish_reason': 'STOP'},
                vendor_id=IsStr(),
            ),
            ModelRequest(
                parts=[
                    ToolReturnPart(
                        tool_name='final_result',
                        content='Final result processed.',
                        tool_call_id=IsStr(),
                        timestamp=IsDatetime(),
                    )
                ]
            ),
        ]
<<<<<<< HEAD
    )


@pytest.mark.vcr()
async def test_gemini_text_output_function(allow_model_requests: None, gemini_api_key: str):
    m = GeminiModel('gemini-2.5-pro-preview-05-06', provider=GoogleGLAProvider(api_key=gemini_api_key))

    def upcase(text: str) -> str:
        return text.upper()

    agent = Agent(m, output_type=TextOutput(upcase))

    result = await agent.run('What is the largest city in Mexico?')
    assert result.output == snapshot("""\
THE LARGEST CITY IN MEXICO IS **MEXICO CITY (CIUDAD DE MÉXICO, CDMX)**.

IT'S THE CAPITAL OF MEXICO AND ONE OF THE LARGEST METROPOLITAN AREAS IN THE WORLD, BOTH BY POPULATION AND LAND AREA.\
""")

    assert result.all_messages() == snapshot(
        [
            ModelRequest(
                parts=[
                    UserPromptPart(
                        content='What is the largest city in Mexico?',
                        timestamp=IsDatetime(),
                    )
                ]
            ),
            ModelResponse(
                parts=[
                    TextPart(
                        content="""\
The largest city in Mexico is **Mexico City (Ciudad de México, CDMX)**.

It's the capital of Mexico and one of the largest metropolitan areas in the world, both by population and land area.\
"""
                    )
                ],
                usage=Usage(
                    requests=1,
                    request_tokens=9,
                    response_tokens=44,
                    total_tokens=598,
                    details={'thoughts_tokens': 545, 'text_prompt_tokens': 9},
                ),
                model_name='models/gemini-2.5-pro-preview-05-06',
                timestamp=IsDatetime(),
                vendor_details={'finish_reason': 'STOP'},
                vendor_id='TT9IaNfGN_DmqtsPzKnE4AE',
            ),
        ]
    )


@pytest.mark.vcr()
async def test_gemini_structured_text_output_with_tools(allow_model_requests: None, gemini_api_key: str):
    m = GeminiModel('gemini-2.0-flash', provider=GoogleGLAProvider(api_key=gemini_api_key))

    class CityLocation(BaseModel):
        city: str
        country: str

    agent = Agent(m, output_type=StructuredTextOutput(CityLocation))

    @agent.tool_plain
    async def get_user_country() -> str:
        return 'Mexico'  # pragma: no cover

    with pytest.raises(UserError, match='Gemini does not support JSON schema output and tools at the same time.'):
        await agent.run('What is the largest city in the user country?')


@pytest.mark.vcr()
async def test_gemini_structured_text_output(allow_model_requests: None, gemini_api_key: str):
    m = GeminiModel('gemini-2.0-flash', provider=GoogleGLAProvider(api_key=gemini_api_key))

    class CityLocation(BaseModel):
        """A city and its country."""

        city: str
        country: str

    agent = Agent(m, output_type=StructuredTextOutput(CityLocation))

    result = await agent.run('What is the largest city in Mexico?')
    assert result.output == snapshot(CityLocation(city='Mexico City', country='Mexico'))

    assert result.all_messages() == snapshot(
        [
            ModelRequest(
                parts=[
                    UserPromptPart(
                        content='What is the largest city in Mexico?',
                        timestamp=IsDatetime(),
                    )
                ]
            ),
            ModelResponse(
                parts=[
                    TextPart(
                        content="""\
{
  "city": "Mexico City",
  "country": "Mexico"
}\
"""
                    )
                ],
                usage=Usage(
                    requests=1,
                    request_tokens=17,
                    response_tokens=20,
                    total_tokens=37,
                    details={'text_prompt_tokens': 17, 'text_candidates_tokens': 20},
                ),
                model_name='gemini-2.0-flash',
                timestamp=IsDatetime(),
                vendor_details={'finish_reason': 'STOP'},
                vendor_id=IsStr(),
            ),
        ]
    )


@pytest.mark.vcr()
async def test_gemini_structured_text_output_multiple(allow_model_requests: None, gemini_api_key: str):
    m = GeminiModel('gemini-2.0-flash', provider=GoogleGLAProvider(api_key=gemini_api_key))

    class CityLocation(BaseModel):
        city: str
        country: str

    class CountryLanguage(BaseModel):
        country: str
        language: str

    agent = Agent(m, output_type=StructuredTextOutput([CityLocation, CountryLanguage]))

    result = await agent.run('What is the primarily language spoken in Mexico?')
    assert result.output == snapshot(CountryLanguage(country='Mexico', language='Spanish'))

    assert result.all_messages() == snapshot(
        [
            ModelRequest(
                parts=[
                    UserPromptPart(
                        content='What is the primarily language spoken in Mexico?',
                        timestamp=IsDatetime(),
                    )
                ]
            ),
            ModelResponse(
                parts=[
                    TextPart(
                        content="""\
{
  "result": {
    "data": {
      "country": "Mexico",
      "language": "Spanish"
    },
    "kind": "CountryLanguage"
  }
}\
"""
                    )
                ],
                usage=Usage(
                    requests=1,
                    request_tokens=46,
                    response_tokens=46,
                    total_tokens=92,
                    details={'text_prompt_tokens': 46, 'text_candidates_tokens': 46},
                ),
                model_name='gemini-2.0-flash',
                timestamp=IsDatetime(),
                vendor_details={'finish_reason': 'STOP'},
                vendor_id=IsStr(),
            ),
        ]
    )


@pytest.mark.vcr()
async def test_gemini_structured_text_output_with_instructions(allow_model_requests: None, gemini_api_key: str):
    m = GeminiModel('gemini-2.0-flash', provider=GoogleGLAProvider(api_key=gemini_api_key))

    class CityLocation(BaseModel):
        city: str
        country: str

    agent = Agent(m, output_type=StructuredTextOutput(CityLocation, instructions=True))

    result = await agent.run('What is the largest city in Mexico?')
    assert result.output == snapshot(CityLocation(city='Mexico City', country='Mexico'))

    assert result.all_messages() == snapshot(
        [
            ModelRequest(
                parts=[
                    UserPromptPart(
                        content='What is the largest city in Mexico?',
                        timestamp=IsDatetime(),
                    )
                ],
                instructions="""\
Always respond with a JSON object that's compatible with this schema:

{"properties": {"city": {"type": "string"}, "country": {"type": "string"}}, "required": ["city", "country"], "title": "CityLocation", "type": "object"}

Don't include any text or Markdown fencing before or after.\
""",
            ),
            ModelResponse(
                parts=[
                    TextPart(
                        content='{"properties": {"city": {"type": "string"}, "country": {"type": "string"}}, "required": ["city", "country"], "title": "CityLocation", "type": "object", "city": "Mexico City", "country": "Mexico"}'
                    )
                ],
                usage=Usage(
                    requests=1,
                    request_tokens=80,
                    response_tokens=56,
                    total_tokens=136,
                    details={'text_prompt_tokens': 80, 'text_candidates_tokens': 56},
                ),
                model_name='gemini-2.0-flash',
                timestamp=IsDatetime(),
                vendor_details={'finish_reason': 'STOP'},
                vendor_id=IsStr(),
            ),
        ]
    )


@pytest.mark.vcr()
async def test_gemini_structured_text_output_with_instructions_with_tools(
    allow_model_requests: None, gemini_api_key: str
):
    m = GeminiModel('gemini-2.5-pro-preview-05-06', provider=GoogleGLAProvider(api_key=gemini_api_key))

    class CityLocation(BaseModel):
        city: str
        country: str

    agent = Agent(m, output_type=StructuredTextOutput(CityLocation, instructions=True))

    @agent.tool_plain
    async def get_user_country() -> str:
        return 'Mexico'

    result = await agent.run(
        'What is the largest city in the user country? Use the get_user_country tool and then your own world knowledge.'
    )
    assert result.output == snapshot(CityLocation(city='Mexico City', country='Mexico'))

    assert result.all_messages() == snapshot(
        [
            ModelRequest(
                parts=[
                    UserPromptPart(
                        content='What is the largest city in the user country? Use the get_user_country tool and then your own world knowledge.',
                        timestamp=IsDatetime(),
                    )
                ],
                instructions="""\
Always respond with a JSON object that's compatible with this schema:

{"properties": {"city": {"type": "string"}, "country": {"type": "string"}}, "required": ["city", "country"], "title": "CityLocation", "type": "object"}

Don't include any text or Markdown fencing before or after.\
""",
            ),
            ModelResponse(
                parts=[ToolCallPart(tool_name='get_user_country', args={}, tool_call_id=IsStr())],
                usage=Usage(
                    requests=1,
                    request_tokens=123,
                    response_tokens=12,
                    total_tokens=453,
                    details={'thoughts_tokens': 318, 'text_prompt_tokens': 123},
                ),
                model_name='models/gemini-2.5-pro-preview-05-06',
                timestamp=IsDatetime(),
                vendor_details={'finish_reason': 'STOP'},
                vendor_id=IsStr(),
            ),
            ModelRequest(
                parts=[
                    ToolReturnPart(
                        tool_name='get_user_country',
                        content='Mexico',
                        tool_call_id=IsStr(),
                        timestamp=IsDatetime(),
                    )
                ],
                instructions="""\
Always respond with a JSON object that's compatible with this schema:

{"properties": {"city": {"type": "string"}, "country": {"type": "string"}}, "required": ["city", "country"], "title": "CityLocation", "type": "object"}

Don't include any text or Markdown fencing before or after.\
""",
            ),
            ModelResponse(
                parts=[TextPart(content='{"city": "Mexico City", "country": "Mexico"}')],
                usage=Usage(
                    requests=1,
                    request_tokens=154,
                    response_tokens=13,
                    total_tokens=261,
                    details={'thoughts_tokens': 94, 'text_prompt_tokens': 154},
                ),
                model_name='models/gemini-2.5-pro-preview-05-06',
                timestamp=IsDatetime(),
                vendor_details={'finish_reason': 'STOP'},
                vendor_id=IsStr(),
            ),
        ]
    )


@pytest.mark.vcr()
async def test_gemini_structured_text_output_with_instructions_multiple(
    allow_model_requests: None, gemini_api_key: str
):
    m = GeminiModel('gemini-2.0-flash', provider=GoogleGLAProvider(api_key=gemini_api_key))

    class CityLocation(BaseModel):
        city: str
        country: str

    class CountryLanguage(BaseModel):
        country: str
        language: str

    agent = Agent(m, output_type=StructuredTextOutput([CityLocation, CountryLanguage], instructions=True))

    result = await agent.run('What is the largest city in Mexico?')
    assert result.output == snapshot(CityLocation(city='Mexico City', country='Mexico'))

    assert result.all_messages() == snapshot(
        [
            ModelRequest(
                parts=[
                    UserPromptPart(
                        content='What is the largest city in Mexico?',
                        timestamp=IsDatetime(),
                    )
                ],
                instructions="""\
Always respond with a JSON object that's compatible with this schema:

{"type": "object", "properties": {"result": {"anyOf": [{"type": "object", "properties": {"kind": {"type": "string", "const": "CityLocation"}, "data": {"properties": {"city": {"type": "string"}, "country": {"type": "string"}}, "required": ["city", "country"], "type": "object"}}, "required": ["kind", "data"], "additionalProperties": false, "title": "CityLocation"}, {"type": "object", "properties": {"kind": {"type": "string", "const": "CountryLanguage"}, "data": {"properties": {"country": {"type": "string"}, "language": {"type": "string"}}, "required": ["country", "language"], "type": "object"}}, "required": ["kind", "data"], "additionalProperties": false, "title": "CountryLanguage"}]}}, "required": ["result"], "additionalProperties": false}

Don't include any text or Markdown fencing before or after.\
""",
            ),
            ModelResponse(
                parts=[
                    TextPart(
                        content='{"result": {"kind": "CityLocation", "data": {"city": "Mexico City", "country": "Mexico"}}}'
                    )
                ],
                usage=Usage(
                    requests=1,
                    request_tokens=253,
                    response_tokens=27,
                    total_tokens=280,
                    details={'text_prompt_tokens': 253, 'text_candidates_tokens': 27},
                ),
                model_name='gemini-2.0-flash',
                timestamp=IsDatetime(),
                vendor_details={'finish_reason': 'STOP'},
                vendor_id=IsStr(),
            ),
        ]
=======
>>>>>>> b9233de7
    )<|MERGE_RESOLUTION|>--- conflicted
+++ resolved
@@ -1445,7 +1445,87 @@
 
 
 @pytest.mark.vcr()
-<<<<<<< HEAD
+async def test_gemini_tool_config_any_with_tool_without_args(allow_model_requests: None, gemini_api_key: str):
+    class Foo(BaseModel):
+        bar: str
+
+    m = GeminiModel('gemini-2.0-flash', provider=GoogleGLAProvider(api_key=gemini_api_key))
+    agent = Agent(m, output_type=Foo)
+
+    @agent.tool_plain
+    async def bar() -> str:
+        return 'hello'
+
+    result = await agent.run('run bar for me please')
+    assert result.all_messages() == snapshot(
+        [
+            ModelRequest(
+                parts=[
+                    UserPromptPart(
+                        content='run bar for me please',
+                        timestamp=IsDatetime(),
+                    )
+                ]
+            ),
+            ModelResponse(
+                parts=[ToolCallPart(tool_name='bar', args={}, tool_call_id=IsStr())],
+                usage=Usage(
+                    requests=1,
+                    request_tokens=21,
+                    response_tokens=1,
+                    total_tokens=22,
+                    details={'text_candidates_tokens': 1, 'text_prompt_tokens': 21},
+                ),
+                model_name='gemini-2.0-flash',
+                timestamp=IsDatetime(),
+                vendor_details={'finish_reason': 'STOP'},
+                vendor_id=IsStr(),
+            ),
+            ModelRequest(
+                parts=[
+                    ToolReturnPart(
+                        tool_name='bar',
+                        content='hello',
+                        tool_call_id=IsStr(),
+                        timestamp=IsDatetime(),
+                    )
+                ]
+            ),
+            ModelResponse(
+                parts=[
+                    ToolCallPart(
+                        tool_name='final_result',
+                        args={'bar': 'hello'},
+                        tool_call_id=IsStr(),
+                    )
+                ],
+                usage=Usage(
+                    requests=1,
+                    request_tokens=27,
+                    response_tokens=5,
+                    total_tokens=32,
+                    details={'text_candidates_tokens': 5, 'text_prompt_tokens': 27},
+                ),
+                model_name='gemini-2.0-flash',
+                timestamp=IsDatetime(),
+                vendor_details={'finish_reason': 'STOP'},
+                vendor_id=IsStr(),
+            ),
+            ModelRequest(
+                parts=[
+                    ToolReturnPart(
+                        tool_name='final_result',
+                        content='Final result processed.',
+                        tool_call_id=IsStr(),
+                        timestamp=IsDatetime(),
+                    )
+                ]
+            ),
+        ]
+    )
+
+
+@pytest.mark.vcr()
 async def test_gemini_tool_output(allow_model_requests: None, gemini_api_key: str):
     m = GeminiModel('gemini-2.0-flash', provider=GoogleGLAProvider(api_key=gemini_api_key))
 
@@ -1462,36 +1542,17 @@
     result = await agent.run('What is the largest city in the user country?')
     assert result.output == snapshot(CityLocation(city='Mexico City', country='Mexico'))
 
-=======
-async def test_gemini_tool_config_any_with_tool_without_args(allow_model_requests: None, gemini_api_key: str):
-    class Foo(BaseModel):
-        bar: str
-
-    m = GeminiModel('gemini-2.0-flash', provider=GoogleGLAProvider(api_key=gemini_api_key))
-    agent = Agent(m, output_type=Foo)
-
-    @agent.tool_plain
-    async def bar() -> str:
-        return 'hello'
-
-    result = await agent.run('run bar for me please')
->>>>>>> b9233de7
     assert result.all_messages() == snapshot(
         [
             ModelRequest(
                 parts=[
                     UserPromptPart(
-<<<<<<< HEAD
                         content='What is the largest city in the user country?',
-=======
-                        content='run bar for me please',
->>>>>>> b9233de7
                         timestamp=IsDatetime(),
                     )
                 ]
             ),
             ModelResponse(
-<<<<<<< HEAD
                 parts=[ToolCallPart(tool_name='get_user_country', args={}, tool_call_id=IsStr())],
                 usage=Usage(
                     requests=1,
@@ -1499,15 +1560,6 @@
                     response_tokens=5,
                     total_tokens=37,
                     details={'text_prompt_tokens': 32, 'text_candidates_tokens': 5},
-=======
-                parts=[ToolCallPart(tool_name='bar', args={}, tool_call_id=IsStr())],
-                usage=Usage(
-                    requests=1,
-                    request_tokens=21,
-                    response_tokens=1,
-                    total_tokens=22,
-                    details={'text_candidates_tokens': 1, 'text_prompt_tokens': 21},
->>>>>>> b9233de7
                 ),
                 model_name='gemini-2.0-flash',
                 timestamp=IsDatetime(),
@@ -1517,13 +1569,8 @@
             ModelRequest(
                 parts=[
                     ToolReturnPart(
-<<<<<<< HEAD
                         tool_name='get_user_country',
                         content='Mexico',
-=======
-                        tool_name='bar',
-                        content='hello',
->>>>>>> b9233de7
                         tool_call_id=IsStr(),
                         timestamp=IsDatetime(),
                     )
@@ -1533,27 +1580,16 @@
                 parts=[
                     ToolCallPart(
                         tool_name='final_result',
-<<<<<<< HEAD
                         args={'country': 'Mexico', 'city': 'Mexico City'},
-=======
-                        args={'bar': 'hello'},
->>>>>>> b9233de7
                         tool_call_id=IsStr(),
                     )
                 ],
                 usage=Usage(
                     requests=1,
-<<<<<<< HEAD
                     request_tokens=46,
                     response_tokens=8,
                     total_tokens=54,
                     details={'text_prompt_tokens': 46, 'text_candidates_tokens': 8},
-=======
-                    request_tokens=27,
-                    response_tokens=5,
-                    total_tokens=32,
-                    details={'text_candidates_tokens': 5, 'text_prompt_tokens': 27},
->>>>>>> b9233de7
                 ),
                 model_name='gemini-2.0-flash',
                 timestamp=IsDatetime(),
@@ -1571,7 +1607,6 @@
                 ]
             ),
         ]
-<<<<<<< HEAD
     )
 
 
@@ -1950,6 +1985,4 @@
                 vendor_id=IsStr(),
             ),
         ]
-=======
->>>>>>> b9233de7
     )